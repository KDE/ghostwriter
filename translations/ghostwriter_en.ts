--- conflicted
+++ resolved
@@ -532,182 +532,102 @@
         <translation></translation>
     </message>
     <message>
-<<<<<<< HEAD
+        <location filename="../src/MainWindow.cpp" line="833"/>
+        <source>Insert Image</source>
+        <translation></translation>
+    </message>
+    <message>
+        <location filename="../src/MainWindow.cpp" line="836"/>
+        <source>Images</source>
+        <translation></translation>
+    </message>
+    <message>
+        <location filename="../src/MainWindow.cpp" line="837"/>
+        <source>All Files</source>
+        <translation></translation>
+    </message>
+    <message>
         <location filename="../src/MainWindow.cpp" line="874"/>
-=======
-        <location filename="../src/MainWindow.cpp" line="833"/>
->>>>>>> 7d6b3d98
-        <source>Insert Image</source>
-        <translation></translation>
-    </message>
-    <message>
-<<<<<<< HEAD
-        <location filename="../src/MainWindow.cpp" line="877"/>
-=======
-        <location filename="../src/MainWindow.cpp" line="836"/>
->>>>>>> 7d6b3d98
-        <source>Images</source>
-        <translation></translation>
-    </message>
-    <message>
-<<<<<<< HEAD
-        <location filename="../src/MainWindow.cpp" line="878"/>
-=======
-        <location filename="../src/MainWindow.cpp" line="837"/>
->>>>>>> 7d6b3d98
-        <source>All Files</source>
-        <translation></translation>
-    </message>
-    <message>
-<<<<<<< HEAD
-        <location filename="../src/MainWindow.cpp" line="915"/>
-=======
-        <location filename="../src/MainWindow.cpp" line="874"/>
->>>>>>> 7d6b3d98
         <source>Tabulation Width</source>
         <translation></translation>
     </message>
     <message>
-<<<<<<< HEAD
-        <location filename="../src/MainWindow.cpp" line="916"/>
-=======
         <location filename="../src/MainWindow.cpp" line="875"/>
->>>>>>> 7d6b3d98
         <source>Spaces</source>
         <translation></translation>
     </message>
     <message>
-<<<<<<< HEAD
-        <location filename="../src/MainWindow.cpp" line="973"/>
-=======
         <location filename="../src/MainWindow.cpp" line="932"/>
->>>>>>> 7d6b3d98
         <source>Failed to open Quick Reference Guide.</source>
         <translation></translation>
     </message>
     <message>
-<<<<<<< HEAD
-        <location filename="../src/MainWindow.cpp" line="989"/>
-=======
         <location filename="../src/MainWindow.cpp" line="948"/>
->>>>>>> 7d6b3d98
         <source>Quick Reference Guide</source>
         <translation></translation>
     </message>
     <message>
-<<<<<<< HEAD
-        <location filename="../src/MainWindow.cpp" line="1053"/>
-=======
         <location filename="../src/MainWindow.cpp" line="1012"/>
->>>>>>> 7d6b3d98
         <source>&lt;p&gt;Copyright &amp;copy; 2014-2016 wereturtle&lt;/b&gt;&lt;p&gt;You may use and redistribute this software under the terms of the &lt;a href=&quot;http://www.gnu.org/licenses/gpl.html&quot;&gt;GNU General Public License Version 3&lt;/a&gt;.&lt;/p&gt;&lt;p&gt;Visit the official website at &lt;a href=&quot;http://github.com/wereturtle/ghostwriter&quot;&gt;http://github.com/wereturtle/ghostwriter&lt;/a&gt;.&lt;/p&gt;&lt;p&gt;Special thanks and credit for reused code goes to&lt;/p&gt;&lt;p&gt;&lt;a href=&quot;mailto:graeme@gottcode.org&quot;&gt;Graeme Gott&lt;/a&gt;, author of &lt;a href=&quot;http://gottcode.org/focuswriter/&quot;&gt;FocusWriter&lt;/a&gt;&lt;br/&gt;Dmitry Shachnev, author of &lt;a href=&quot;http://sourceforge.net/p/retext/home/ReText/&quot;&gt;Retext&lt;/a&gt;&lt;br/&gt;&lt;a href=&quot;mailto:gabriel@teuton.org&quot;&gt;Gabriel M. Beddingfield&lt;/a&gt;, author of &lt;a href=&quot;http://www.teuton.org/~gabriel/stretchplayer/&quot;&gt;StretchPlayer&lt;/a&gt;&lt;br/&gt;&lt;p&gt;I am also deeply indebted to &lt;a href=&quot;mailto:w.vollprecht@gmail.com&quot;&gt;Wolf Vollprecht&lt;/a&gt;, the author of &lt;a href=&quot;http://uberwriter.wolfvollprecht.de/&quot;&gt;UberWriter&lt;/a&gt;, for the inspiration he provided in creating such a beautiful Markdown editing tool.&lt;/p&gt;</source>
         <translation></translation>
     </message>
     <message>
-<<<<<<< HEAD
-        <location filename="../src/MainWindow.cpp" line="1076"/>
-=======
         <location filename="../src/MainWindow.cpp" line="1035"/>
->>>>>>> 7d6b3d98
         <source>About %1</source>
         <translation></translation>
     </message>
     <message>
-<<<<<<< HEAD
-        <location filename="../src/MainWindow.cpp" line="1250"/>
-=======
         <location filename="../src/MainWindow.cpp" line="1209"/>
->>>>>>> 7d6b3d98
         <source>Please restart the application for changes to take effect.</source>
         <translation></translation>
     </message>
     <message>
-<<<<<<< HEAD
-        <location filename="../src/MainWindow.cpp" line="1262"/>
-=======
         <location filename="../src/MainWindow.cpp" line="1221"/>
->>>>>>> 7d6b3d98
         <source>Hud Window Opacity</source>
         <translation></translation>
     </message>
     <message>
-<<<<<<< HEAD
-        <location filename="../src/MainWindow.cpp" line="1300"/>
-=======
         <location filename="../src/MainWindow.cpp" line="1259"/>
->>>>>>> 7d6b3d98
         <source>Matched Characters</source>
         <translation></translation>
     </message>
     <message>
-<<<<<<< HEAD
-        <location filename="../src/MainWindow.cpp" line="1420"/>
-=======
         <location filename="../src/MainWindow.cpp" line="1379"/>
->>>>>>> 7d6b3d98
         <source>&amp;File</source>
         <translation></translation>
     </message>
     <message>
-<<<<<<< HEAD
-        <location filename="../src/MainWindow.cpp" line="1422"/>
-=======
         <location filename="../src/MainWindow.cpp" line="1381"/>
->>>>>>> 7d6b3d98
         <source>&amp;New</source>
         <translation></translation>
     </message>
     <message>
-<<<<<<< HEAD
-        <location filename="../src/MainWindow.cpp" line="1423"/>
-=======
         <location filename="../src/MainWindow.cpp" line="1382"/>
->>>>>>> 7d6b3d98
         <source>&amp;Open</source>
         <translation></translation>
     </message>
     <message>
-<<<<<<< HEAD
-        <location filename="../src/MainWindow.cpp" line="1426"/>
-=======
         <location filename="../src/MainWindow.cpp" line="1385"/>
->>>>>>> 7d6b3d98
         <source>Reopen Closed File</source>
         <translation></translation>
     </message>
     <message>
-<<<<<<< HEAD
-        <location filename="../src/MainWindow.cpp" line="1435"/>
-=======
         <location filename="../src/MainWindow.cpp" line="1394"/>
->>>>>>> 7d6b3d98
         <source>Clear Menu</source>
         <translation></translation>
     </message>
     <message>
-<<<<<<< HEAD
-        <location filename="../src/MainWindow.cpp" line="1440"/>
-=======
         <location filename="../src/MainWindow.cpp" line="1399"/>
->>>>>>> 7d6b3d98
         <source>&amp;Save</source>
         <translation></translation>
     </message>
     <message>
-<<<<<<< HEAD
-        <location filename="../src/MainWindow.cpp" line="1441"/>
-=======
         <location filename="../src/MainWindow.cpp" line="1400"/>
->>>>>>> 7d6b3d98
         <source>Save &amp;As...</source>
         <translation></translation>
     </message>
     <message>
-<<<<<<< HEAD
-        <location filename="../src/MainWindow.cpp" line="1425"/>
-=======
         <location filename="../src/MainWindow.cpp" line="1384"/>
->>>>>>> 7d6b3d98
         <source>Open &amp;Recent...</source>
         <translation></translation>
     </message>
@@ -732,11 +652,7 @@
         <translation></translation>
     </message>
     <message numerus="yes">
-<<<<<<< HEAD
-        <location filename="../src/MainWindow.cpp" line="1081"/>
-=======
         <location filename="../src/MainWindow.cpp" line="1040"/>
->>>>>>> 7d6b3d98
         <source>%Ln word(s)</source>
         <translation>
             <numerusform>%Ln word</numerusform>
@@ -744,776 +660,432 @@
         </translation>
     </message>
     <message>
-<<<<<<< HEAD
+        <location filename="../src/MainWindow.cpp" line="1401"/>
+        <source>R&amp;ename...</source>
+        <translation></translation>
+    </message>
+    <message>
+        <location filename="../src/MainWindow.cpp" line="1402"/>
+        <source>Re&amp;load from Disk...</source>
+        <translation></translation>
+    </message>
+    <message>
+        <location filename="../src/MainWindow.cpp" line="1404"/>
+        <source>Print Pre&amp;view</source>
+        <translation></translation>
+    </message>
+    <message>
+        <location filename="../src/MainWindow.cpp" line="1405"/>
+        <source>&amp;Print</source>
+        <translation></translation>
+    </message>
+    <message>
+        <location filename="../src/MainWindow.cpp" line="1407"/>
+        <source>&amp;Export</source>
+        <translation></translation>
+    </message>
+    <message>
+        <location filename="../src/MainWindow.cpp" line="1409"/>
+        <source>&amp;Quit</source>
+        <translation></translation>
+    </message>
+    <message>
+        <location filename="../src/MainWindow.cpp" line="1411"/>
+        <source>&amp;Edit</source>
+        <translation></translation>
+    </message>
+    <message>
+        <location filename="../src/MainWindow.cpp" line="1412"/>
+        <source>&amp;Undo</source>
+        <translation></translation>
+    </message>
+    <message>
+        <location filename="../src/MainWindow.cpp" line="1413"/>
+        <source>&amp;Redo</source>
+        <translation></translation>
+    </message>
+    <message>
+        <location filename="../src/MainWindow.cpp" line="1415"/>
+        <source>Cu&amp;t</source>
+        <translation></translation>
+    </message>
+    <message>
+        <location filename="../src/MainWindow.cpp" line="1416"/>
+        <source>&amp;Copy</source>
+        <translation></translation>
+    </message>
+    <message>
+        <location filename="../src/MainWindow.cpp" line="1417"/>
+        <source>&amp;Paste</source>
+        <translation></translation>
+    </message>
+    <message>
+        <location filename="../src/MainWindow.cpp" line="1419"/>
+        <source>&amp;Insert Image...</source>
+        <translation></translation>
+    </message>
+    <message>
+        <location filename="../src/MainWindow.cpp" line="1421"/>
+        <source>&amp;Find</source>
+        <translation></translation>
+    </message>
+    <message>
+        <location filename="../src/MainWindow.cpp" line="1422"/>
+        <source>Rep&amp;lace</source>
+        <translation></translation>
+    </message>
+    <message>
+        <location filename="../src/MainWindow.cpp" line="1424"/>
+        <source>&amp;Spell check</source>
+        <translation></translation>
+    </message>
+    <message>
+        <location filename="../src/MainWindow.cpp" line="1426"/>
+        <source>For&amp;mat</source>
+        <translation></translation>
+    </message>
+    <message>
+        <location filename="../src/MainWindow.cpp" line="1427"/>
+        <source>&amp;Bold</source>
+        <translation></translation>
+    </message>
+    <message>
+        <location filename="../src/MainWindow.cpp" line="1428"/>
+        <source>&amp;Italic</source>
+        <translation></translation>
+    </message>
+    <message>
+        <location filename="../src/MainWindow.cpp" line="1429"/>
+        <source>Stri&amp;kthrough</source>
+        <translation></translation>
+    </message>
+    <message>
+        <location filename="../src/MainWindow.cpp" line="1430"/>
+        <source>&amp;HTML Comment</source>
+        <translation></translation>
+    </message>
+    <message>
+        <location filename="../src/MainWindow.cpp" line="1432"/>
+        <source>I&amp;ndent</source>
+        <translation></translation>
+    </message>
+    <message>
+        <location filename="../src/MainWindow.cpp" line="1433"/>
+        <source>&amp;Unindent</source>
+        <translation></translation>
+    </message>
+    <message>
+        <location filename="../src/MainWindow.cpp" line="1435"/>
+        <source>Block &amp;Quote</source>
+        <translation></translation>
+    </message>
+    <message>
+        <location filename="../src/MainWindow.cpp" line="1436"/>
+        <source>&amp;Strip Block Quote</source>
+        <translation></translation>
+    </message>
+    <message>
+        <location filename="../src/MainWindow.cpp" line="1438"/>
+        <source>&amp;* Bullet List</source>
+        <translation></translation>
+    </message>
+    <message>
+        <location filename="../src/MainWindow.cpp" line="1439"/>
+        <source>&amp;- Bullet List</source>
+        <translation></translation>
+    </message>
+    <message>
+        <location filename="../src/MainWindow.cpp" line="1440"/>
+        <source>&amp;+ Bullet List</source>
+        <translation></translation>
+    </message>
+    <message>
         <location filename="../src/MainWindow.cpp" line="1442"/>
-=======
-        <location filename="../src/MainWindow.cpp" line="1401"/>
->>>>>>> 7d6b3d98
-        <source>R&amp;ename...</source>
-        <translation></translation>
-    </message>
-    <message>
-<<<<<<< HEAD
+        <source>1&amp;. Numbered List</source>
+        <translation></translation>
+    </message>
+    <message>
         <location filename="../src/MainWindow.cpp" line="1443"/>
-=======
-        <location filename="../src/MainWindow.cpp" line="1402"/>
->>>>>>> 7d6b3d98
-        <source>Re&amp;load from Disk...</source>
-        <translation></translation>
-    </message>
-    <message>
-<<<<<<< HEAD
+        <source>1&amp;) Numbered List</source>
+        <translation></translation>
+    </message>
+    <message>
         <location filename="../src/MainWindow.cpp" line="1445"/>
-=======
-        <location filename="../src/MainWindow.cpp" line="1404"/>
->>>>>>> 7d6b3d98
-        <source>Print Pre&amp;view</source>
-        <translation></translation>
-    </message>
-    <message>
-<<<<<<< HEAD
+        <source>&amp;Task List</source>
+        <translation></translation>
+    </message>
+    <message>
         <location filename="../src/MainWindow.cpp" line="1446"/>
-=======
-        <location filename="../src/MainWindow.cpp" line="1405"/>
->>>>>>> 7d6b3d98
-        <source>&amp;Print</source>
-        <translation></translation>
-    </message>
-    <message>
-<<<<<<< HEAD
+        <source>Toggle Task(s) &amp;Complete</source>
+        <translation></translation>
+    </message>
+    <message>
         <location filename="../src/MainWindow.cpp" line="1448"/>
-=======
-        <location filename="../src/MainWindow.cpp" line="1407"/>
->>>>>>> 7d6b3d98
-        <source>&amp;Export</source>
-        <translation></translation>
-    </message>
-    <message>
-<<<<<<< HEAD
+        <source>&amp;View</source>
+        <translation></translation>
+    </message>
+    <message>
         <location filename="../src/MainWindow.cpp" line="1450"/>
-=======
-        <location filename="../src/MainWindow.cpp" line="1409"/>
->>>>>>> 7d6b3d98
-        <source>&amp;Quit</source>
-        <translation></translation>
-    </message>
-    <message>
-<<<<<<< HEAD
-        <location filename="../src/MainWindow.cpp" line="1452"/>
-=======
-        <location filename="../src/MainWindow.cpp" line="1411"/>
->>>>>>> 7d6b3d98
-        <source>&amp;Edit</source>
-        <translation></translation>
-    </message>
-    <message>
-<<<<<<< HEAD
-        <location filename="../src/MainWindow.cpp" line="1453"/>
-=======
-        <location filename="../src/MainWindow.cpp" line="1412"/>
->>>>>>> 7d6b3d98
-        <source>&amp;Undo</source>
-        <translation></translation>
-    </message>
-    <message>
-<<<<<<< HEAD
-        <location filename="../src/MainWindow.cpp" line="1454"/>
-=======
-        <location filename="../src/MainWindow.cpp" line="1413"/>
->>>>>>> 7d6b3d98
-        <source>&amp;Redo</source>
-        <translation></translation>
-    </message>
-    <message>
-<<<<<<< HEAD
-        <location filename="../src/MainWindow.cpp" line="1456"/>
-=======
-        <location filename="../src/MainWindow.cpp" line="1415"/>
->>>>>>> 7d6b3d98
-        <source>Cu&amp;t</source>
-        <translation></translation>
-    </message>
-    <message>
-<<<<<<< HEAD
+        <source>&amp;Full Screen</source>
+        <translation></translation>
+    </message>
+    <message>
         <location filename="../src/MainWindow.cpp" line="1457"/>
-=======
-        <location filename="../src/MainWindow.cpp" line="1416"/>
->>>>>>> 7d6b3d98
-        <source>&amp;Copy</source>
-        <translation></translation>
-    </message>
-    <message>
-<<<<<<< HEAD
+        <source>&amp;Preview in HTML</source>
+        <translation></translation>
+    </message>
+    <message>
         <location filename="../src/MainWindow.cpp" line="1458"/>
-=======
-        <location filename="../src/MainWindow.cpp" line="1417"/>
->>>>>>> 7d6b3d98
-        <source>&amp;Paste</source>
-        <translation></translation>
-    </message>
-    <message>
-<<<<<<< HEAD
+        <source>&amp;Outline HUD</source>
+        <translation></translation>
+    </message>
+    <message>
+        <location filename="../src/MainWindow.cpp" line="1459"/>
+        <source>&amp;Cheat Sheet HUD</source>
+        <translation></translation>
+    </message>
+    <message>
         <location filename="../src/MainWindow.cpp" line="1460"/>
-=======
-        <location filename="../src/MainWindow.cpp" line="1419"/>
->>>>>>> 7d6b3d98
-        <source>&amp;Insert Image...</source>
-        <translation></translation>
-    </message>
-    <message>
-<<<<<<< HEAD
-        <location filename="../src/MainWindow.cpp" line="1462"/>
-=======
-        <location filename="../src/MainWindow.cpp" line="1421"/>
->>>>>>> 7d6b3d98
-        <source>&amp;Find</source>
-        <translation></translation>
-    </message>
-    <message>
-<<<<<<< HEAD
-        <location filename="../src/MainWindow.cpp" line="1463"/>
-=======
-        <location filename="../src/MainWindow.cpp" line="1422"/>
->>>>>>> 7d6b3d98
-        <source>Rep&amp;lace</source>
-        <translation></translation>
-    </message>
-    <message>
-<<<<<<< HEAD
+        <source>&amp;Document Statistics HUD</source>
+        <translation></translation>
+    </message>
+    <message>
+        <location filename="../src/MainWindow.cpp" line="1461"/>
+        <source>&amp;Session Statistics HUD</source>
+        <translation></translation>
+    </message>
+    <message>
+        <location filename="../src/MainWindow.cpp" line="1464"/>
+        <source>&amp;Settings</source>
+        <translation></translation>
+    </message>
+    <message>
         <location filename="../src/MainWindow.cpp" line="1465"/>
-=======
-        <location filename="../src/MainWindow.cpp" line="1424"/>
->>>>>>> 7d6b3d98
-        <source>&amp;Spell check</source>
-        <translation></translation>
-    </message>
-    <message>
-<<<<<<< HEAD
-        <location filename="../src/MainWindow.cpp" line="1467"/>
-=======
-        <location filename="../src/MainWindow.cpp" line="1426"/>
->>>>>>> 7d6b3d98
-        <source>For&amp;mat</source>
-        <translation></translation>
-    </message>
-    <message>
-<<<<<<< HEAD
+        <source>Themes...</source>
+        <translation></translation>
+    </message>
+    <message>
+        <location filename="../src/MainWindow.cpp" line="1466"/>
+        <source>Font...</source>
+        <translation></translation>
+    </message>
+    <message>
         <location filename="../src/MainWindow.cpp" line="1468"/>
-=======
-        <location filename="../src/MainWindow.cpp" line="1427"/>
->>>>>>> 7d6b3d98
-        <source>&amp;Bold</source>
-        <translation></translation>
-    </message>
-    <message>
-<<<<<<< HEAD
-        <location filename="../src/MainWindow.cpp" line="1469"/>
-=======
-        <location filename="../src/MainWindow.cpp" line="1428"/>
->>>>>>> 7d6b3d98
-        <source>&amp;Italic</source>
-        <translation></translation>
-    </message>
-    <message>
-<<<<<<< HEAD
-        <location filename="../src/MainWindow.cpp" line="1470"/>
-=======
-        <location filename="../src/MainWindow.cpp" line="1429"/>
->>>>>>> 7d6b3d98
-        <source>Stri&amp;kthrough</source>
-        <translation></translation>
-    </message>
-    <message>
-<<<<<<< HEAD
-        <location filename="../src/MainWindow.cpp" line="1471"/>
-=======
-        <location filename="../src/MainWindow.cpp" line="1430"/>
->>>>>>> 7d6b3d98
-        <source>&amp;HTML Comment</source>
-        <translation></translation>
-    </message>
-    <message>
-<<<<<<< HEAD
+        <source>Focus Mode</source>
+        <translation></translation>
+    </message>
+    <message>
         <location filename="../src/MainWindow.cpp" line="1473"/>
-=======
-        <location filename="../src/MainWindow.cpp" line="1432"/>
->>>>>>> 7d6b3d98
-        <source>I&amp;ndent</source>
-        <translation></translation>
-    </message>
-    <message>
-<<<<<<< HEAD
-        <location filename="../src/MainWindow.cpp" line="1474"/>
-=======
-        <location filename="../src/MainWindow.cpp" line="1433"/>
->>>>>>> 7d6b3d98
-        <source>&amp;Unindent</source>
-        <translation></translation>
-    </message>
-    <message>
-<<<<<<< HEAD
-        <location filename="../src/MainWindow.cpp" line="1476"/>
-=======
-        <location filename="../src/MainWindow.cpp" line="1435"/>
->>>>>>> 7d6b3d98
-        <source>Block &amp;Quote</source>
-        <translation></translation>
-    </message>
-    <message>
-<<<<<<< HEAD
-        <location filename="../src/MainWindow.cpp" line="1477"/>
-=======
-        <location filename="../src/MainWindow.cpp" line="1436"/>
->>>>>>> 7d6b3d98
-        <source>&amp;Strip Block Quote</source>
-        <translation></translation>
-    </message>
-    <message>
-<<<<<<< HEAD
+        <source>Sentence</source>
+        <translation></translation>
+    </message>
+    <message>
         <location filename="../src/MainWindow.cpp" line="1479"/>
-=======
-        <location filename="../src/MainWindow.cpp" line="1438"/>
->>>>>>> 7d6b3d98
-        <source>&amp;* Bullet List</source>
-        <translation></translation>
-    </message>
-    <message>
-<<<<<<< HEAD
-        <location filename="../src/MainWindow.cpp" line="1480"/>
-=======
-        <location filename="../src/MainWindow.cpp" line="1439"/>
->>>>>>> 7d6b3d98
-        <source>&amp;- Bullet List</source>
-        <translation></translation>
-    </message>
-    <message>
-<<<<<<< HEAD
-        <location filename="../src/MainWindow.cpp" line="1481"/>
-=======
-        <location filename="../src/MainWindow.cpp" line="1440"/>
->>>>>>> 7d6b3d98
-        <source>&amp;+ Bullet List</source>
-        <translation></translation>
-    </message>
-    <message>
-<<<<<<< HEAD
-        <location filename="../src/MainWindow.cpp" line="1483"/>
-=======
-        <location filename="../src/MainWindow.cpp" line="1442"/>
->>>>>>> 7d6b3d98
-        <source>1&amp;. Numbered List</source>
-        <translation></translation>
-    </message>
-    <message>
-<<<<<<< HEAD
-        <location filename="../src/MainWindow.cpp" line="1484"/>
-=======
-        <location filename="../src/MainWindow.cpp" line="1443"/>
->>>>>>> 7d6b3d98
-        <source>1&amp;) Numbered List</source>
-        <translation></translation>
-    </message>
-    <message>
-<<<<<<< HEAD
-        <location filename="../src/MainWindow.cpp" line="1486"/>
-=======
-        <location filename="../src/MainWindow.cpp" line="1445"/>
->>>>>>> 7d6b3d98
-        <source>&amp;Task List</source>
-        <translation></translation>
-    </message>
-    <message>
-<<<<<<< HEAD
-        <location filename="../src/MainWindow.cpp" line="1487"/>
-=======
-        <location filename="../src/MainWindow.cpp" line="1446"/>
->>>>>>> 7d6b3d98
-        <source>Toggle Task(s) &amp;Complete</source>
-        <translation></translation>
-    </message>
-    <message>
-<<<<<<< HEAD
-        <location filename="../src/MainWindow.cpp" line="1489"/>
-=======
-        <location filename="../src/MainWindow.cpp" line="1448"/>
->>>>>>> 7d6b3d98
-        <source>&amp;View</source>
-        <translation></translation>
-    </message>
-    <message>
-<<<<<<< HEAD
+        <source>Current Line</source>
+        <translation></translation>
+    </message>
+    <message>
+        <location filename="../src/MainWindow.cpp" line="1485"/>
+        <source>Three Lines</source>
+        <translation></translation>
+    </message>
+    <message>
         <location filename="../src/MainWindow.cpp" line="1491"/>
-=======
-        <location filename="../src/MainWindow.cpp" line="1450"/>
->>>>>>> 7d6b3d98
-        <source>&amp;Full Screen</source>
-        <translation></translation>
-    </message>
-    <message>
-<<<<<<< HEAD
-        <location filename="../src/MainWindow.cpp" line="1498"/>
-=======
-        <location filename="../src/MainWindow.cpp" line="1457"/>
->>>>>>> 7d6b3d98
-        <source>&amp;Preview in HTML</source>
-        <translation></translation>
-    </message>
-    <message>
-<<<<<<< HEAD
-        <location filename="../src/MainWindow.cpp" line="1499"/>
-=======
-        <location filename="../src/MainWindow.cpp" line="1458"/>
->>>>>>> 7d6b3d98
-        <source>&amp;Outline HUD</source>
-        <translation></translation>
-    </message>
-    <message>
-<<<<<<< HEAD
-        <location filename="../src/MainWindow.cpp" line="1500"/>
-=======
-        <location filename="../src/MainWindow.cpp" line="1459"/>
->>>>>>> 7d6b3d98
-        <source>&amp;Cheat Sheet HUD</source>
-        <translation></translation>
-    </message>
-    <message>
-<<<<<<< HEAD
-        <location filename="../src/MainWindow.cpp" line="1501"/>
-=======
-        <location filename="../src/MainWindow.cpp" line="1460"/>
->>>>>>> 7d6b3d98
-        <source>&amp;Document Statistics HUD</source>
-        <translation></translation>
-    </message>
-    <message>
-<<<<<<< HEAD
-        <location filename="../src/MainWindow.cpp" line="1502"/>
-=======
-        <location filename="../src/MainWindow.cpp" line="1461"/>
->>>>>>> 7d6b3d98
-        <source>&amp;Session Statistics HUD</source>
-        <translation></translation>
-    </message>
-    <message>
-<<<<<<< HEAD
-        <location filename="../src/MainWindow.cpp" line="1505"/>
-=======
-        <location filename="../src/MainWindow.cpp" line="1464"/>
->>>>>>> 7d6b3d98
-        <source>&amp;Settings</source>
-        <translation></translation>
-    </message>
-    <message>
-<<<<<<< HEAD
-        <location filename="../src/MainWindow.cpp" line="1506"/>
-=======
-        <location filename="../src/MainWindow.cpp" line="1465"/>
->>>>>>> 7d6b3d98
-        <source>Themes...</source>
-        <translation></translation>
-    </message>
-    <message>
-<<<<<<< HEAD
-        <location filename="../src/MainWindow.cpp" line="1507"/>
-=======
-        <location filename="../src/MainWindow.cpp" line="1466"/>
->>>>>>> 7d6b3d98
-        <source>Font...</source>
-        <translation></translation>
-    </message>
-    <message>
-<<<<<<< HEAD
-        <location filename="../src/MainWindow.cpp" line="1509"/>
-=======
-        <location filename="../src/MainWindow.cpp" line="1468"/>
->>>>>>> 7d6b3d98
-        <source>Focus Mode</source>
-        <translation></translation>
-    </message>
-    <message>
-<<<<<<< HEAD
+        <source>Paragraph</source>
+        <translation></translation>
+    </message>
+    <message>
+        <location filename="../src/MainWindow.cpp" line="1504"/>
+        <source>Editor Width</source>
+        <translation></translation>
+    </message>
+    <message>
+        <location filename="../src/MainWindow.cpp" line="1508"/>
+        <source>Narrow</source>
+        <translation></translation>
+    </message>
+    <message>
         <location filename="../src/MainWindow.cpp" line="1514"/>
-=======
-        <location filename="../src/MainWindow.cpp" line="1473"/>
->>>>>>> 7d6b3d98
-        <source>Sentence</source>
-        <translation></translation>
-    </message>
-    <message>
-<<<<<<< HEAD
+        <source>Medium</source>
+        <translation></translation>
+    </message>
+    <message>
         <location filename="../src/MainWindow.cpp" line="1520"/>
-=======
-        <location filename="../src/MainWindow.cpp" line="1479"/>
->>>>>>> 7d6b3d98
-        <source>Current Line</source>
-        <translation></translation>
-    </message>
-    <message>
-<<<<<<< HEAD
+        <source>Wide</source>
+        <translation></translation>
+    </message>
+    <message>
         <location filename="../src/MainWindow.cpp" line="1526"/>
-=======
-        <location filename="../src/MainWindow.cpp" line="1485"/>
->>>>>>> 7d6b3d98
-        <source>Three Lines</source>
-        <translation></translation>
-    </message>
-    <message>
-<<<<<<< HEAD
-        <location filename="../src/MainWindow.cpp" line="1532"/>
-=======
-        <location filename="../src/MainWindow.cpp" line="1491"/>
->>>>>>> 7d6b3d98
-        <source>Paragraph</source>
-        <translation></translation>
-    </message>
-    <message>
-<<<<<<< HEAD
-        <location filename="../src/MainWindow.cpp" line="1545"/>
-=======
-        <location filename="../src/MainWindow.cpp" line="1504"/>
->>>>>>> 7d6b3d98
-        <source>Editor Width</source>
-        <translation></translation>
-    </message>
-    <message>
-<<<<<<< HEAD
+        <source>Full</source>
+        <translation></translation>
+    </message>
+    <message>
+        <location filename="../src/MainWindow.cpp" line="1539"/>
+        <source>Blockquote Style</source>
+        <translation></translation>
+    </message>
+    <message>
+        <location filename="../src/MainWindow.cpp" line="1543"/>
+        <source>Plain</source>
+        <translation></translation>
+    </message>
+    <message>
         <location filename="../src/MainWindow.cpp" line="1549"/>
-=======
-        <location filename="../src/MainWindow.cpp" line="1508"/>
->>>>>>> 7d6b3d98
-        <source>Narrow</source>
-        <translation></translation>
-    </message>
-    <message>
-<<<<<<< HEAD
+        <source>Italic</source>
+        <translation></translation>
+    </message>
+    <message>
         <location filename="../src/MainWindow.cpp" line="1555"/>
-=======
-        <location filename="../src/MainWindow.cpp" line="1514"/>
->>>>>>> 7d6b3d98
-        <source>Medium</source>
-        <translation></translation>
-    </message>
-    <message>
-<<<<<<< HEAD
-        <location filename="../src/MainWindow.cpp" line="1561"/>
-=======
-        <location filename="../src/MainWindow.cpp" line="1520"/>
->>>>>>> 7d6b3d98
-        <source>Wide</source>
-        <translation></translation>
-    </message>
-    <message>
-<<<<<<< HEAD
-        <location filename="../src/MainWindow.cpp" line="1567"/>
-=======
-        <location filename="../src/MainWindow.cpp" line="1526"/>
->>>>>>> 7d6b3d98
-        <source>Full</source>
-        <translation></translation>
-    </message>
-    <message>
-<<<<<<< HEAD
-        <location filename="../src/MainWindow.cpp" line="1580"/>
-=======
-        <location filename="../src/MainWindow.cpp" line="1539"/>
->>>>>>> 7d6b3d98
-        <source>Blockquote Style</source>
-        <translation></translation>
-    </message>
-    <message>
-<<<<<<< HEAD
-        <location filename="../src/MainWindow.cpp" line="1584"/>
-=======
-        <location filename="../src/MainWindow.cpp" line="1543"/>
->>>>>>> 7d6b3d98
-        <source>Plain</source>
-        <translation></translation>
-    </message>
-    <message>
-<<<<<<< HEAD
-        <location filename="../src/MainWindow.cpp" line="1590"/>
-=======
-        <location filename="../src/MainWindow.cpp" line="1549"/>
->>>>>>> 7d6b3d98
-        <source>Italic</source>
-        <translation></translation>
-    </message>
-    <message>
-<<<<<<< HEAD
-        <location filename="../src/MainWindow.cpp" line="1596"/>
-=======
-        <location filename="../src/MainWindow.cpp" line="1555"/>
->>>>>>> 7d6b3d98
         <source>Fancy</source>
         <translation></translation>
     </message>
     <message>
-<<<<<<< HEAD
-        <location filename="../src/MainWindow.cpp" line="1609"/>
-=======
         <location filename="../src/MainWindow.cpp" line="1568"/>
->>>>>>> 7d6b3d98
         <source>Hide menu bar in full screen mode</source>
         <translation></translation>
     </message>
     <message>
-<<<<<<< HEAD
-        <location filename="../src/MainWindow.cpp" line="1616"/>
-=======
         <location filename="../src/MainWindow.cpp" line="1575"/>
->>>>>>> 7d6b3d98
         <source>Use Large Headings</source>
         <translation></translation>
     </message>
     <message>
-<<<<<<< HEAD
-        <location filename="../src/MainWindow.cpp" line="1623"/>
-=======
         <location filename="../src/MainWindow.cpp" line="1582"/>
->>>>>>> 7d6b3d98
         <source>Use Underline Instead of Italics for Emphasis</source>
         <translation></translation>
     </message>
     <message>
-<<<<<<< HEAD
-        <location filename="../src/MainWindow.cpp" line="1630"/>
-=======
         <location filename="../src/MainWindow.cpp" line="1589"/>
->>>>>>> 7d6b3d98
         <source>Automatically Match Characters while Typing</source>
         <translation></translation>
     </message>
     <message>
-<<<<<<< HEAD
-        <location filename="../src/MainWindow.cpp" line="1636"/>
-=======
         <location filename="../src/MainWindow.cpp" line="1595"/>
->>>>>>> 7d6b3d98
         <source>Customize Matched Characters...</source>
         <translation></translation>
     </message>
     <message>
-<<<<<<< HEAD
-        <location filename="../src/MainWindow.cpp" line="1639"/>
-=======
         <location filename="../src/MainWindow.cpp" line="1598"/>
->>>>>>> 7d6b3d98
         <source>Cycle Bullet Point Markers</source>
         <translation></translation>
     </message>
     <message>
-<<<<<<< HEAD
+        <location filename="../src/MainWindow.cpp" line="1605"/>
+        <source>Display Current Time in Full Screen Mode</source>
+        <translation></translation>
+    </message>
+    <message>
+        <location filename="../src/MainWindow.cpp" line="1613"/>
+        <source>Live Spellcheck Enabled</source>
+        <translation></translation>
+    </message>
+    <message>
+        <location filename="../src/MainWindow.cpp" line="1619"/>
+        <source>Dictionaries...</source>
+        <translation></translation>
+    </message>
+    <message>
+        <location filename="../src/MainWindow.cpp" line="1621"/>
+        <source>Application Language...</source>
+        <translation></translation>
+    </message>
+    <message>
+        <location filename="../src/MainWindow.cpp" line="1625"/>
+        <source>Remember File History</source>
+        <translation></translation>
+    </message>
+    <message>
+        <location filename="../src/MainWindow.cpp" line="1631"/>
+        <source>Auto Save</source>
+        <translation></translation>
+    </message>
+    <message>
+        <location filename="../src/MainWindow.cpp" line="1637"/>
+        <source>Backup File on Save</source>
+        <translation></translation>
+    </message>
+    <message>
         <location filename="../src/MainWindow.cpp" line="1646"/>
-=======
-        <location filename="../src/MainWindow.cpp" line="1605"/>
->>>>>>> 7d6b3d98
-        <source>Display Current Time in Full Screen Mode</source>
-        <translation></translation>
-    </message>
-    <message>
-<<<<<<< HEAD
-        <location filename="../src/MainWindow.cpp" line="1654"/>
-=======
-        <location filename="../src/MainWindow.cpp" line="1613"/>
->>>>>>> 7d6b3d98
-        <source>Live Spellcheck Enabled</source>
-        <translation></translation>
-    </message>
-    <message>
-<<<<<<< HEAD
-        <location filename="../src/MainWindow.cpp" line="1660"/>
-=======
-        <location filename="../src/MainWindow.cpp" line="1619"/>
->>>>>>> 7d6b3d98
-        <source>Dictionaries...</source>
-        <translation></translation>
-    </message>
-    <message>
-<<<<<<< HEAD
-        <location filename="../src/MainWindow.cpp" line="1662"/>
-=======
-        <location filename="../src/MainWindow.cpp" line="1621"/>
->>>>>>> 7d6b3d98
-        <source>Application Language...</source>
-        <translation></translation>
-    </message>
-    <message>
-<<<<<<< HEAD
-        <location filename="../src/MainWindow.cpp" line="1666"/>
-=======
-        <location filename="../src/MainWindow.cpp" line="1625"/>
->>>>>>> 7d6b3d98
-        <source>Remember File History</source>
-        <translation></translation>
-    </message>
-    <message>
-<<<<<<< HEAD
+        <source>Insert Spaces for Tabs</source>
+        <translation></translation>
+    </message>
+    <message>
+        <location filename="../src/MainWindow.cpp" line="1653"/>
+        <source>Tabulation Width...</source>
+        <translation></translation>
+    </message>
+    <message>
+        <location filename="../src/MainWindow.cpp" line="1658"/>
+        <source>Alternate Row Colors in HUD Windows</source>
+        <translation></translation>
+    </message>
+    <message>
+        <location filename="../src/MainWindow.cpp" line="1668"/>
+        <source>HUD Window Button Layout</source>
+        <translation></translation>
+    </message>
+    <message>
         <location filename="../src/MainWindow.cpp" line="1672"/>
-=======
-        <location filename="../src/MainWindow.cpp" line="1631"/>
->>>>>>> 7d6b3d98
-        <source>Auto Save</source>
-        <translation></translation>
-    </message>
-    <message>
-<<<<<<< HEAD
+        <source>Left</source>
+        <translation></translation>
+    </message>
+    <message>
         <location filename="../src/MainWindow.cpp" line="1678"/>
-=======
-        <location filename="../src/MainWindow.cpp" line="1637"/>
->>>>>>> 7d6b3d98
-        <source>Backup File on Save</source>
-        <translation></translation>
-    </message>
-    <message>
-<<<<<<< HEAD
-        <location filename="../src/MainWindow.cpp" line="1687"/>
-=======
-        <location filename="../src/MainWindow.cpp" line="1646"/>
->>>>>>> 7d6b3d98
-        <source>Insert Spaces for Tabs</source>
-        <translation></translation>
-    </message>
-    <message>
-<<<<<<< HEAD
-        <location filename="../src/MainWindow.cpp" line="1694"/>
-=======
-        <location filename="../src/MainWindow.cpp" line="1653"/>
->>>>>>> 7d6b3d98
-        <source>Tabulation Width...</source>
-        <translation></translation>
-    </message>
-    <message>
-<<<<<<< HEAD
+        <source>Right</source>
+        <translation></translation>
+    </message>
+    <message>
+        <location filename="../src/MainWindow.cpp" line="1689"/>
+        <source>Enable Desktop Compositing Effects</source>
+        <translation></translation>
+    </message>
+    <message>
         <location filename="../src/MainWindow.cpp" line="1699"/>
-=======
-        <location filename="../src/MainWindow.cpp" line="1658"/>
->>>>>>> 7d6b3d98
-        <source>Alternate Row Colors in HUD Windows</source>
-        <translation></translation>
-    </message>
-    <message>
-<<<<<<< HEAD
-        <location filename="../src/MainWindow.cpp" line="1709"/>
-=======
-        <location filename="../src/MainWindow.cpp" line="1668"/>
->>>>>>> 7d6b3d98
-        <source>HUD Window Button Layout</source>
-        <translation></translation>
-    </message>
-    <message>
-<<<<<<< HEAD
-        <location filename="../src/MainWindow.cpp" line="1713"/>
-=======
-        <location filename="../src/MainWindow.cpp" line="1672"/>
->>>>>>> 7d6b3d98
-        <source>Left</source>
-        <translation></translation>
-    </message>
-    <message>
-<<<<<<< HEAD
-        <location filename="../src/MainWindow.cpp" line="1719"/>
-=======
-        <location filename="../src/MainWindow.cpp" line="1678"/>
->>>>>>> 7d6b3d98
-        <source>Right</source>
-        <translation></translation>
-    </message>
-    <message>
-<<<<<<< HEAD
-        <location filename="../src/MainWindow.cpp" line="1730"/>
-=======
-        <location filename="../src/MainWindow.cpp" line="1689"/>
->>>>>>> 7d6b3d98
-        <source>Enable Desktop Compositing Effects</source>
-        <translation></translation>
-    </message>
-    <message>
-<<<<<<< HEAD
-        <location filename="../src/MainWindow.cpp" line="1740"/>
-=======
-        <location filename="../src/MainWindow.cpp" line="1699"/>
->>>>>>> 7d6b3d98
         <source>HUD Window Opacity...</source>
         <translation></translation>
     </message>
     <message>
-<<<<<<< HEAD
-        <location filename="../src/MainWindow.cpp" line="1742"/>
-=======
         <location filename="../src/MainWindow.cpp" line="1701"/>
->>>>>>> 7d6b3d98
         <source>&amp;Help</source>
         <translation></translation>
     </message>
     <message>
-<<<<<<< HEAD
-        <location filename="../src/MainWindow.cpp" line="1743"/>
-=======
         <location filename="../src/MainWindow.cpp" line="1702"/>
->>>>>>> 7d6b3d98
         <source>&amp;About</source>
         <translation></translation>
     </message>
     <message>
-<<<<<<< HEAD
-        <location filename="../src/MainWindow.cpp" line="1744"/>
-=======
         <location filename="../src/MainWindow.cpp" line="1703"/>
->>>>>>> 7d6b3d98
         <source>About &amp;Qt</source>
         <translation></translation>
     </message>
     <message>
-<<<<<<< HEAD
-        <location filename="../src/MainWindow.cpp" line="1745"/>
-=======
         <location filename="../src/MainWindow.cpp" line="1704"/>
->>>>>>> 7d6b3d98
         <source>Quick &amp;Reference Guide</source>
         <translation></translation>
     </message>
     <message>
-<<<<<<< HEAD
-        <location filename="../src/MainWindow.cpp" line="1790"/>
-=======
         <location filename="../src/MainWindow.cpp" line="1749"/>
->>>>>>> 7d6b3d98
         <source>Hemingway</source>
         <translation></translation>
     </message>
     <message>
-<<<<<<< HEAD
-        <location filename="../src/MainWindow.cpp" line="1792"/>
-=======
         <location filename="../src/MainWindow.cpp" line="1751"/>
->>>>>>> 7d6b3d98
         <source>Toggle Hemingway mode</source>
         <translation></translation>
     </message>
     <message>
-<<<<<<< HEAD
-        <location filename="../src/MainWindow.cpp" line="1797"/>
-=======
         <location filename="../src/MainWindow.cpp" line="1756"/>
->>>>>>> 7d6b3d98
         <source>Focus</source>
         <translation></translation>
     </message>
     <message>
-<<<<<<< HEAD
-        <location filename="../src/MainWindow.cpp" line="1799"/>
-=======
         <location filename="../src/MainWindow.cpp" line="1758"/>
->>>>>>> 7d6b3d98
         <source>Toggle distraction free mode</source>
         <translation></translation>
     </message>
     <message>
-<<<<<<< HEAD
-        <location filename="../src/MainWindow.cpp" line="1807"/>
-=======
         <location filename="../src/MainWindow.cpp" line="1766"/>
->>>>>>> 7d6b3d98
         <source>Toggle full screen mode</source>
         <translation></translation>
     </message>
