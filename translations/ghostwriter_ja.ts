<?xml version="1.0" encoding="utf-8"?>
<!DOCTYPE TS>
<TS version="2.1" language="ja_JP">
<context>
    <name>AbstractStatisticsWidget</name>
    <message>
        <location filename="../src/AbstractStatisticsWidget.cpp" line="26"/>
        <source>&amp;lt; 1m</source>
        <translation>&amp;lt; 1分</translation>
    </message>
    <message>
        <location filename="../src/AbstractStatisticsWidget.cpp" line="27"/>
        <source>&amp;lt; 1</source>
        <translation>&amp;lt; 1</translation>
    </message>
    <message>
        <location filename="../src/AbstractStatisticsWidget.cpp" line="28"/>
        <source>250 words per page</source>
        <translation>1ページ250語と想定</translation>
    </message>
    <message>
        <location filename="../src/AbstractStatisticsWidget.cpp" line="65"/>
        <source>%1h %2m</source>
        <translation>%1時間 %2分</translation>
    </message>
    <message>
        <location filename="../src/AbstractStatisticsWidget.cpp" line="69"/>
        <source>%1m</source>
        <translation>%1分</translation>
    </message>
</context>
<context>
    <name>DictionaryDialog</name>
    <message>
        <location filename="../src/spelling/dictionary_dialog.cpp" line="36"/>
        <source>Set Dictionary</source>
        <translation>辞書の設定</translation>
    </message>
</context>
<context>
    <name>DocumentManager</name>
    <message>
        <location filename="../src/DocumentManager.cpp" line="162"/>
        <source>Open File</source>
        <translation>ファイルを開く</translation>
    </message>
    <message>
        <location filename="../src/DocumentManager.cpp" line="177"/>
        <source>Could not open %1</source>
        <translation>%1 を開けません</translation>
    </message>
    <message>
        <location filename="../src/DocumentManager.cpp" line="178"/>
        <source>Permission denied.</source>
        <translation>アクセスは拒否されました。</translation>
    </message>
    <message>
        <location filename="../src/DocumentManager.cpp" line="254"/>
        <source>The document has been modified.</source>
        <translation>文書が更新されています。</translation>
    </message>
    <message>
        <location filename="../src/DocumentManager.cpp" line="255"/>
        <source>Discard changes?</source>
        <translation>変更を破棄しますか？</translation>
    </message>
    <message>
        <location filename="../src/DocumentManager.cpp" line="289"/>
        <source>Rename File</source>
        <translation>名前の変更</translation>
    </message>
    <message>
        <location filename="../src/DocumentManager.cpp" line="304"/>
        <source>Failed to rename %1</source>
        <translation>名前の変更に失敗 %1</translation>
    </message>
    <message>
        <location filename="../src/DocumentManager.cpp" line="375"/>
        <source>Save File</source>
        <translation>ファイルの保存</translation>
    </message>
    <message>
        <location filename="../src/DocumentManager.cpp" line="481"/>
        <source>Error saving %1</source>
        <translation>%1 の保存エラー</translation>
    </message>
    <message>
        <location filename="../src/DocumentManager.cpp" line="541"/>
        <source>The document has been modified by another program.</source>
        <translation>文書は他のプログラムで更新されています。</translation>
    </message>
    <message>
        <location filename="../src/DocumentManager.cpp" line="542"/>
        <source>Would you like to reload the document?</source>
        <translation>文書を再読み込みしますか？</translation>
    </message>
    <message>
        <location filename="../src/DocumentManager.cpp" line="599"/>
        <location filename="../src/DocumentManager.cpp" line="656"/>
        <source>Could not read %1</source>
        <translation>%1 を読み込めません</translation>
    </message>
    <message>
        <location filename="../src/DocumentManager.cpp" line="614"/>
        <source>opening %1</source>
        <translation>%1 を開いています</translation>
    </message>
    <message>
        <location filename="../src/DocumentManager.cpp" line="754"/>
        <source>File has been modified.</source>
        <translation>ファイルが更新されています。</translation>
    </message>
    <message>
        <location filename="../src/DocumentManager.cpp" line="758"/>
        <source>%1 has been modified.</source>
        <translation>%1 が更新されました。</translation>
    </message>
    <message>
        <location filename="../src/DocumentManager.cpp" line="767"/>
        <source>Would you like to save your changes?</source>
        <translation>変更を保存しますか？</translation>
    </message>
    <message>
        <location filename="../src/DocumentManager.cpp" line="803"/>
        <source>%1 is read only.</source>
        <translation>%1 は読み取り専用です。</translation>
    </message>
    <message>
        <location filename="../src/DocumentManager.cpp" line="804"/>
        <source>Overwrite protected file?</source>
        <translation>保護されたファイルを上書きしますか？</translation>
    </message>
    <message>
        <location filename="../src/DocumentManager.cpp" line="830"/>
        <source>Overwrite failed.</source>
        <translation>上書きに失敗しました。</translation>
    </message>
    <message>
        <location filename="../src/DocumentManager.cpp" line="831"/>
        <source>Please save file to another location.</source>
        <translation>ファイルを別の場所に保存してください。</translation>
    </message>
</context>
<context>
    <name>DocumentStatisticsWidget</name>
    <message>
        <location filename="../src/DocumentStatisticsWidget.cpp" line="27"/>
        <source>Very Easy</source>
        <translation>とても読みやすい</translation>
    </message>
    <message>
        <location filename="../src/DocumentStatisticsWidget.cpp" line="28"/>
        <source>Easy</source>
        <translation>読みやすい</translation>
    </message>
    <message>
        <location filename="../src/DocumentStatisticsWidget.cpp" line="29"/>
        <source>Standard</source>
        <translation>普通</translation>
    </message>
    <message>
        <location filename="../src/DocumentStatisticsWidget.cpp" line="30"/>
        <source>Difficult</source>
        <translation>読みにくい</translation>
    </message>
    <message>
        <location filename="../src/DocumentStatisticsWidget.cpp" line="31"/>
        <source>Very Difficult</source>
        <translation>とても読みにくい</translation>
    </message>
    <message>
        <location filename="../src/DocumentStatisticsWidget.cpp" line="34"/>
        <source>Words:</source>
        <translation>単語:</translation>
    </message>
    <message>
        <location filename="../src/DocumentStatisticsWidget.cpp" line="35"/>
        <source>Characters:</source>
        <translation>文字:</translation>
    </message>
    <message>
        <location filename="../src/DocumentStatisticsWidget.cpp" line="36"/>
        <source>Sentences:</source>
        <translation>文:</translation>
    </message>
    <message>
        <location filename="../src/DocumentStatisticsWidget.cpp" line="37"/>
        <source>Paragraphs:</source>
        <translation>段落:</translation>
    </message>
    <message>
        <location filename="../src/DocumentStatisticsWidget.cpp" line="38"/>
        <source>Pages:</source>
        <translation>ページ:</translation>
    </message>
    <message>
        <location filename="../src/DocumentStatisticsWidget.cpp" line="39"/>
        <source>Complex Words:</source>
        <translation>複合語:</translation>
    </message>
    <message>
        <location filename="../src/DocumentStatisticsWidget.cpp" line="40"/>
        <source>Reading Time:</source>
        <translation>読了時間:</translation>
    </message>
    <message>
        <location filename="../src/DocumentStatisticsWidget.cpp" line="41"/>
        <source>Reading Ease:</source>
        <translation>読みやすさ:</translation>
    </message>
    <message>
        <location filename="../src/DocumentStatisticsWidget.cpp" line="41"/>
        <source>LIX Reading Ease</source>
        <translation>LIX Reading Ease</translation>
    </message>
    <message>
        <location filename="../src/DocumentStatisticsWidget.cpp" line="42"/>
        <source>Grade Level:</source>
        <translation>学年レベル:</translation>
    </message>
    <message>
        <location filename="../src/DocumentStatisticsWidget.cpp" line="42"/>
        <source>Coleman-Liau Readability Index (CLI)</source>
        <translation>Coleman-Liau Readability Index (CLI)</translation>
    </message>
    <message>
        <location filename="../src/DocumentStatisticsWidget.cpp" line="112"/>
        <source>Kindergarten</source>
        <translation>幼稚園</translation>
    </message>
    <message>
        <location filename="../src/DocumentStatisticsWidget.cpp" line="116"/>
        <source>Rocket Science</source>
        <translation>ロケット科学</translation>
    </message>
    <message>
        <location filename="../src/DocumentStatisticsWidget.cpp" line="120"/>
        <source>College</source>
        <translation>大学</translation>
    </message>
</context>
<context>
    <name>ExportDialog</name>
    <message>
        <location filename="../src/ExportDialog.cpp" line="49"/>
        <source>Export</source>
        <translation>エクスポート</translation>
    </message>
    <message>
        <location filename="../src/ExportDialog.cpp" line="190"/>
        <source>Smart Typography</source>
        <translation>Smart Typography を使用する</translation>
    </message>
    <message>
        <location filename="../src/ExportDialog.cpp" line="193"/>
        <source>Export Options</source>
        <translation>エクスポート設定</translation>
    </message>
    <message>
        <location filename="../src/ExportDialog.cpp" line="195"/>
        <source>Markdown Converter:</source>
        <translation>Markdown コンバーター:</translation>
    </message>
    <message>
        <location filename="../src/ExportDialog.cpp" line="238"/>
        <source>exporting to %1</source>
        <translation>%1 にエクスポートしています</translation>
    </message>
    <message>
        <location filename="../src/ExportDialog.cpp" line="255"/>
        <source>Export failed.</source>
        <translation>エクスポートに失敗しました。</translation>
    </message>
</context>
<context>
    <name>FindDialog</name>
    <message>
        <location filename="../src/find_dialog.cpp" line="45"/>
        <source>Search for:</source>
        <translation>検索語:</translation>
    </message>
    <message>
        <location filename="../src/find_dialog.cpp" line="47"/>
        <source>Replace with:</source>
        <translation>置換語:</translation>
    </message>
    <message>
        <location filename="../src/find_dialog.cpp" line="51"/>
        <source>Ignore case</source>
        <translation>大文字小文字を無視する</translation>
    </message>
    <message>
        <location filename="../src/find_dialog.cpp" line="52"/>
        <source>Whole words only</source>
        <translation>単語のみ</translation>
    </message>
    <message>
        <location filename="../src/find_dialog.cpp" line="53"/>
        <source>Regular expressions</source>
        <translation>正規表現</translation>
    </message>
    <message>
        <location filename="../src/find_dialog.cpp" line="56"/>
        <source>Search up</source>
        <translation>上を検索</translation>
    </message>
    <message>
        <location filename="../src/find_dialog.cpp" line="57"/>
        <source>Search down</source>
        <translation>下を検索</translation>
    </message>
    <message>
        <location filename="../src/find_dialog.cpp" line="64"/>
        <source>&amp;Find</source>
        <translation>検索(&amp;F)</translation>
    </message>
    <message>
        <location filename="../src/find_dialog.cpp" line="68"/>
        <source>&amp;Replace</source>
        <translation>置換(&amp;R)</translation>
    </message>
    <message>
        <location filename="../src/find_dialog.cpp" line="72"/>
        <source>Replace &amp;All</source>
        <translation>すべて置換(&amp;A)</translation>
    </message>
    <message>
        <location filename="../src/find_dialog.cpp" line="134"/>
        <source>Find</source>
        <translation>検索</translation>
    </message>
    <message>
        <location filename="../src/find_dialog.cpp" line="142"/>
        <source>Replace</source>
        <translation>置換</translation>
    </message>
    <message>
        <location filename="../src/find_dialog.cpp" line="277"/>
        <source>Question</source>
        <translation>質問</translation>
    </message>
    <message numerus="yes">
        <location filename="../src/find_dialog.cpp" line="277"/>
        <source>Replace %n instance(s)?</source>
        <translation>
            <numerusform>%n 個を置換しますか？</numerusform>
        </translation>
    </message>
    <message>
        <location filename="../src/find_dialog.cpp" line="281"/>
        <location filename="../src/find_dialog.cpp" line="355"/>
        <source>Sorry</source>
        <translation>一致なし</translation>
    </message>
    <message>
        <location filename="../src/find_dialog.cpp" line="281"/>
        <location filename="../src/find_dialog.cpp" line="355"/>
        <source>Phrase not found.</source>
        <translation>検索語が見つかりません。</translation>
    </message>
</context>
<context>
    <name>HtmlPreview</name>
    <message>
        <location filename="../src/HtmlPreview.cpp" line="70"/>
        <source>HTML Preview</source>
        <translation>HTML プレビュー</translation>
    </message>
    <message>
        <location filename="../src/HtmlPreview.cpp" line="101"/>
        <source>Copy HTML</source>
        <translation>HTMLをコピー</translation>
    </message>
    <message>
        <location filename="../src/HtmlPreview.cpp" line="106"/>
        <source>Export</source>
        <translation>エクスポート</translation>
    </message>
    <message>
        <location filename="../src/HtmlPreview.cpp" line="111"/>
        <source>Print</source>
        <translation>印刷</translation>
    </message>
    <message>
        <location filename="../src/HtmlPreview.cpp" line="123"/>
        <source>No markdown (pandoc, multimarkdown, discount) processors are installed.  Please install or add their installation locations to your system PATH environment variable.</source>
        <translation>markdown プロセッサ (pandoc, multimarkdown, discount) が見つかりません。インストールするかインストールした場所をシステム環境変数PATHに追加してください。</translation>
    </message>
    <message>
        <location filename="../src/HtmlPreview.cpp" line="151"/>
        <source>Github (Default)</source>
        <translation>Github (既定)</translation>
    </message>
    <message>
        <location filename="../src/HtmlPreview.cpp" line="170"/>
        <source>Add/Remove Custom Style Sheets...</source>
        <translation>独自のCSSを追加/削除...</translation>
    </message>
</context>
<context>
    <name>ImageButton</name>
    <message>
        <location filename="../src/image_button.cpp" line="90"/>
        <source>Open Image</source>
        <translation>画像を開く</translation>
    </message>
    <message>
        <location filename="../src/image_button.cpp" line="90"/>
        <source>Images(%1)</source>
        <translation>画像(%1)</translation>
    </message>
</context>
<context>
    <name>LocaleDialog</name>
    <message>
        <location filename="../src/LocaleDialog.cpp" line="37"/>
        <source>Set Application Language</source>
        <translation>アプリの言語を選択</translation>
    </message>
    <message>
        <location filename="../src/LocaleDialog.cpp" line="48"/>
        <source>The translations folder is missing.</source>
        <translation>translations フォルダーがありません。</translation>
    </message>
    <message>
        <location filename="../src/LocaleDialog.cpp" line="49"/>
        <source>Please reinstall this application for more language options.</source>
        <translation>他の言語を選択するには、このアプリを再インストールしてください。</translation>
    </message>
</context>
<context>
    <name>MainWindow</name>
    <message>
        <location filename="../src/MainWindow.cpp" line="107"/>
        <source>Outline</source>
        <translation>アウトライン</translation>
    </message>
    <message>
        <location filename="../src/MainWindow.cpp" line="120"/>
        <source># Heading 1</source>
        <translation># 見出し 1</translation>
    </message>
    <message>
        <location filename="../src/MainWindow.cpp" line="121"/>
        <source>## Heading 2</source>
        <translation>## 見出し 2</translation>
    </message>
    <message>
        <location filename="../src/MainWindow.cpp" line="122"/>
        <source>### Heading 3</source>
        <translation>### 見出し 3</translation>
    </message>
    <message>
        <location filename="../src/MainWindow.cpp" line="123"/>
        <source>#### Heading 4</source>
        <translation>#### 見出し 4</translation>
    </message>
    <message>
        <location filename="../src/MainWindow.cpp" line="124"/>
        <source>##### Heading 5</source>
        <translation>##### 見出し 5</translation>
    </message>
    <message>
        <location filename="../src/MainWindow.cpp" line="125"/>
        <source>###### Heading 6</source>
        <translation>###### 見出し 6</translation>
    </message>
    <message>
        <location filename="../src/MainWindow.cpp" line="126"/>
        <source>*Emphasis* _Emphasis_</source>
        <translation>*強調(em)* _強調(em)_</translation>
    </message>
    <message>
        <location filename="../src/MainWindow.cpp" line="127"/>
        <source>**Strong** __Strong__</source>
        <translation>**重要(strong)** __重要(strong)__</translation>
    </message>
    <message>
        <location filename="../src/MainWindow.cpp" line="128"/>
        <source>1. Numbered List</source>
        <translation>1. 番号付きリスト</translation>
    </message>
    <message>
        <location filename="../src/MainWindow.cpp" line="129"/>
        <source>* Bullet List</source>
        <translation>* 順序なしリスト</translation>
    </message>
    <message>
        <location filename="../src/MainWindow.cpp" line="130"/>
        <source>+ Bullet List</source>
        <translation>+ 順序なしリスト</translation>
    </message>
    <message>
        <location filename="../src/MainWindow.cpp" line="131"/>
        <source>- Bullet List</source>
        <translation>- 順序なしリスト</translation>
    </message>
    <message>
        <location filename="../src/MainWindow.cpp" line="132"/>
        <source>&gt; Block Quote</source>
        <translation>&gt; 引用ブロック</translation>
    </message>
    <message>
        <location filename="../src/MainWindow.cpp" line="133"/>
        <source>`Code Span`</source>
        <translation>`コード`</translation>
    </message>
    <message>
        <location filename="../src/MainWindow.cpp" line="134"/>
        <source>``` Code Block</source>
        <translation>``` コード ブロック</translation>
    </message>
    <message>
        <location filename="../src/MainWindow.cpp" line="135"/>
        <source>[Link](http://url.com &quot;Title&quot;)</source>
        <translation>[リンク](http://url.com &quot;タイトル&quot;)</translation>
    </message>
    <message>
        <location filename="../src/MainWindow.cpp" line="136"/>
        <source>[Reference Link][ID]</source>
        <translation>[参照リンク][ID]</translation>
    </message>
    <message>
        <location filename="../src/MainWindow.cpp" line="137"/>
        <source>[ID]: http://url.com &quot;Reference Definition&quot;</source>
        <translation>[ID]: http://url.com &quot;参照の定義&quot;</translation>
    </message>
    <message>
        <location filename="../src/MainWindow.cpp" line="138"/>
        <source>![Image][./image.jpg &quot;Title&quot;]</source>
        <translation>![画像][./image.jpg &quot;タイトル&quot;]</translation>
    </message>
    <message>
        <location filename="../src/MainWindow.cpp" line="139"/>
        <source>--- *** ___ Horizontal Rule</source>
        <translation>--- *** ___ 区切り線</translation>
    </message>
    <message>
        <location filename="../src/MainWindow.cpp" line="142"/>
        <source>Cheat Sheet</source>
        <translation>チートシート</translation>
    </message>
    <message>
        <location filename="../src/MainWindow.cpp" line="152"/>
        <source>Document Statistics</source>
        <translation>文書の詳細</translation>
    </message>
    <message>
        <location filename="../src/MainWindow.cpp" line="162"/>
        <source>Session Statistics</source>
        <translation>セッションの詳細</translation>
    </message>
    <message>
<<<<<<< HEAD
        <location filename="../src/MainWindow.cpp" line="874"/>
=======
        <location filename="../src/MainWindow.cpp" line="833"/>
>>>>>>> 7d6b3d98
        <source>Insert Image</source>
        <translation>画像の挿入</translation>
    </message>
    <message>
<<<<<<< HEAD
        <location filename="../src/MainWindow.cpp" line="877"/>
=======
        <location filename="../src/MainWindow.cpp" line="836"/>
>>>>>>> 7d6b3d98
        <source>Images</source>
        <translation>画像</translation>
    </message>
    <message>
<<<<<<< HEAD
        <location filename="../src/MainWindow.cpp" line="878"/>
=======
        <location filename="../src/MainWindow.cpp" line="837"/>
>>>>>>> 7d6b3d98
        <source>All Files</source>
        <translation>すべてのファイル</translation>
    </message>
    <message>
<<<<<<< HEAD
        <location filename="../src/MainWindow.cpp" line="915"/>
=======
        <location filename="../src/MainWindow.cpp" line="874"/>
>>>>>>> 7d6b3d98
        <source>Tabulation Width</source>
        <translation>タブ幅</translation>
    </message>
    <message>
<<<<<<< HEAD
        <location filename="../src/MainWindow.cpp" line="916"/>
=======
        <location filename="../src/MainWindow.cpp" line="875"/>
>>>>>>> 7d6b3d98
        <source>Spaces</source>
        <translation>スペース数</translation>
    </message>
    <message>
<<<<<<< HEAD
        <location filename="../src/MainWindow.cpp" line="973"/>
=======
        <location filename="../src/MainWindow.cpp" line="932"/>
>>>>>>> 7d6b3d98
        <source>Failed to open Quick Reference Guide.</source>
        <translation>クイック リファレンス ガイドが開けません。</translation>
    </message>
    <message>
<<<<<<< HEAD
        <location filename="../src/MainWindow.cpp" line="989"/>
=======
        <location filename="../src/MainWindow.cpp" line="948"/>
>>>>>>> 7d6b3d98
        <source>Quick Reference Guide</source>
        <translation>クイック リファレンス ガイド</translation>
    </message>
    <message>
<<<<<<< HEAD
        <location filename="../src/MainWindow.cpp" line="1053"/>
=======
        <location filename="../src/MainWindow.cpp" line="1012"/>
>>>>>>> 7d6b3d98
        <source>&lt;p&gt;Copyright &amp;copy; 2014-2016 wereturtle&lt;/b&gt;&lt;p&gt;You may use and redistribute this software under the terms of the &lt;a href=&quot;http://www.gnu.org/licenses/gpl.html&quot;&gt;GNU General Public License Version 3&lt;/a&gt;.&lt;/p&gt;&lt;p&gt;Visit the official website at &lt;a href=&quot;http://github.com/wereturtle/ghostwriter&quot;&gt;http://github.com/wereturtle/ghostwriter&lt;/a&gt;.&lt;/p&gt;&lt;p&gt;Special thanks and credit for reused code goes to&lt;/p&gt;&lt;p&gt;&lt;a href=&quot;mailto:graeme@gottcode.org&quot;&gt;Graeme Gott&lt;/a&gt;, author of &lt;a href=&quot;http://gottcode.org/focuswriter/&quot;&gt;FocusWriter&lt;/a&gt;&lt;br/&gt;Dmitry Shachnev, author of &lt;a href=&quot;http://sourceforge.net/p/retext/home/ReText/&quot;&gt;Retext&lt;/a&gt;&lt;br/&gt;&lt;a href=&quot;mailto:gabriel@teuton.org&quot;&gt;Gabriel M. Beddingfield&lt;/a&gt;, author of &lt;a href=&quot;http://www.teuton.org/~gabriel/stretchplayer/&quot;&gt;StretchPlayer&lt;/a&gt;&lt;br/&gt;&lt;p&gt;I am also deeply indebted to &lt;a href=&quot;mailto:w.vollprecht@gmail.com&quot;&gt;Wolf Vollprecht&lt;/a&gt;, the author of &lt;a href=&quot;http://uberwriter.wolfvollprecht.de/&quot;&gt;UberWriter&lt;/a&gt;, for the inspiration he provided in creating such a beautiful Markdown editing tool.&lt;/p&gt;</source>
        <translation>&lt;p&gt;Copyright &amp;copy; 2014-2016 wereturtle&lt;/b&gt;&lt;p&gt;あなたは &lt;a href=&quot;http://www.gnu.org/licenses/gpl.html&quot;&gt;GNU General Public License Version 3&lt;/a&gt; の条件下で使用ならびに再配布することができます。&lt;/p&gt;&lt;p&gt;公式ウェブサイト &lt;a href=&quot;http://github.com/wereturtle/ghostwriter&quot;&gt;http://github.com/wereturtle/ghostwriter&lt;/a&gt;&lt;/p&gt;&lt;p&gt;再利用したコードへの深い感謝とクレジットを贈ります&lt;/p&gt;&lt;p&gt;&lt;a href=&quot;http://gottcode.org/focuswriter/&quot;&gt;FocusWriter&lt;/a&gt; の著作者 &lt;a href=&quot;mailto:graeme@gottcode.org&quot;&gt;Graeme Gott&lt;/a&gt; 氏&lt;br/&gt;&lt;a href=&quot;http://sourceforge.net/p/retext/home/ReText/&quot;&gt;Retext&lt;/a&gt; の著作者 Dmitry Shachnev 氏&lt;br/&gt;&lt;a href=&quot;http://www.teuton.org/~gabriel/stretchplayer/&quot;&gt;StretchPlayer&lt;/a&gt; の著作者 &lt;a href=&quot;mailto:gabriel@teuton.org&quot;&gt;Gabriel M. Beddingfield&lt;/a&gt; 氏&lt;br/&gt;&lt;p&gt;また、そのような美しいMarkdown編集ツールの作成に刺激を与えてくださった &lt;a href=&quot;http://uberwriter.wolfvollprecht.de/&quot;&gt;UberWriter&lt;/a&gt; の著作者 &lt;a href=&quot;mailto:w.vollprecht@gmail.com&quot;&gt;Wolf Vollprecht&lt;/a&gt; 氏に大いに感謝します。&lt;/p&gt;</translation>
    </message>
    <message>
<<<<<<< HEAD
        <location filename="../src/MainWindow.cpp" line="1076"/>
=======
        <location filename="../src/MainWindow.cpp" line="1035"/>
>>>>>>> 7d6b3d98
        <source>About %1</source>
        <translation>%1 について</translation>
    </message>
    <message numerus="yes">
<<<<<<< HEAD
        <location filename="../src/MainWindow.cpp" line="1081"/>
=======
        <location filename="../src/MainWindow.cpp" line="1040"/>
>>>>>>> 7d6b3d98
        <source>%Ln word(s)</source>
        <translation>
            <numerusform>単語数 %Ln</numerusform>
        </translation>
    </message>
    <message>
<<<<<<< HEAD
        <location filename="../src/MainWindow.cpp" line="1250"/>
=======
        <location filename="../src/MainWindow.cpp" line="1209"/>
>>>>>>> 7d6b3d98
        <source>Please restart the application for changes to take effect.</source>
        <translation>変更を反映させるためにアプリを再起動してください。</translation>
    </message>
    <message>
<<<<<<< HEAD
        <location filename="../src/MainWindow.cpp" line="1262"/>
=======
        <location filename="../src/MainWindow.cpp" line="1221"/>
>>>>>>> 7d6b3d98
        <source>Hud Window Opacity</source>
        <translation>Hud ウィンドウの不透明度</translation>
    </message>
    <message>
<<<<<<< HEAD
        <location filename="../src/MainWindow.cpp" line="1300"/>
=======
        <location filename="../src/MainWindow.cpp" line="1259"/>
>>>>>>> 7d6b3d98
        <source>Matched Characters</source>
        <translation>自動補完する記号</translation>
    </message>
    <message>
<<<<<<< HEAD
        <location filename="../src/MainWindow.cpp" line="1420"/>
=======
        <location filename="../src/MainWindow.cpp" line="1379"/>
>>>>>>> 7d6b3d98
        <source>&amp;File</source>
        <translation>ファイル(&amp;F)</translation>
    </message>
    <message>
<<<<<<< HEAD
        <location filename="../src/MainWindow.cpp" line="1422"/>
=======
        <location filename="../src/MainWindow.cpp" line="1381"/>
>>>>>>> 7d6b3d98
        <source>&amp;New</source>
        <translation>新規(&amp;N)</translation>
    </message>
    <message>
<<<<<<< HEAD
        <location filename="../src/MainWindow.cpp" line="1423"/>
=======
        <location filename="../src/MainWindow.cpp" line="1382"/>
>>>>>>> 7d6b3d98
        <source>&amp;Open</source>
        <translation>開く(&amp;O)</translation>
    </message>
    <message>
<<<<<<< HEAD
        <location filename="../src/MainWindow.cpp" line="1425"/>
=======
        <location filename="../src/MainWindow.cpp" line="1384"/>
>>>>>>> 7d6b3d98
        <source>Open &amp;Recent...</source>
        <translation>最近使用したファイル(&amp;R)...</translation>
    </message>
    <message>
<<<<<<< HEAD
        <location filename="../src/MainWindow.cpp" line="1426"/>
=======
        <location filename="../src/MainWindow.cpp" line="1385"/>
>>>>>>> 7d6b3d98
        <source>Reopen Closed File</source>
        <translation>閉じたファイルを開きなおす</translation>
    </message>
    <message>
<<<<<<< HEAD
        <location filename="../src/MainWindow.cpp" line="1435"/>
=======
        <location filename="../src/MainWindow.cpp" line="1394"/>
>>>>>>> 7d6b3d98
        <source>Clear Menu</source>
        <translation>メニューをクリア</translation>
    </message>
    <message>
<<<<<<< HEAD
        <location filename="../src/MainWindow.cpp" line="1440"/>
=======
        <location filename="../src/MainWindow.cpp" line="1399"/>
>>>>>>> 7d6b3d98
        <source>&amp;Save</source>
        <translation>保存(&amp;S)</translation>
    </message>
    <message>
<<<<<<< HEAD
        <location filename="../src/MainWindow.cpp" line="1441"/>
=======
        <location filename="../src/MainWindow.cpp" line="1400"/>
>>>>>>> 7d6b3d98
        <source>Save &amp;As...</source>
        <translation>名前を付けて保存(&amp;A)...</translation>
    </message>
    <message>
<<<<<<< HEAD
        <location filename="../src/MainWindow.cpp" line="1442"/>
=======
        <location filename="../src/MainWindow.cpp" line="1401"/>
>>>>>>> 7d6b3d98
        <source>R&amp;ename...</source>
        <translation>名前の変更(&amp;E)...</translation>
    </message>
    <message>
<<<<<<< HEAD
        <location filename="../src/MainWindow.cpp" line="1443"/>
=======
        <location filename="../src/MainWindow.cpp" line="1402"/>
>>>>>>> 7d6b3d98
        <source>Re&amp;load from Disk...</source>
        <translation>ディスクから再読み込み(&amp;L)...</translation>
    </message>
    <message>
<<<<<<< HEAD
        <location filename="../src/MainWindow.cpp" line="1445"/>
=======
        <location filename="../src/MainWindow.cpp" line="1404"/>
>>>>>>> 7d6b3d98
        <source>Print Pre&amp;view</source>
        <translation>印刷プレビュー(&amp;V)</translation>
    </message>
    <message>
<<<<<<< HEAD
        <location filename="../src/MainWindow.cpp" line="1446"/>
=======
        <location filename="../src/MainWindow.cpp" line="1405"/>
>>>>>>> 7d6b3d98
        <source>&amp;Print</source>
        <translation>印刷(&amp;P)</translation>
    </message>
    <message>
<<<<<<< HEAD
        <location filename="../src/MainWindow.cpp" line="1448"/>
=======
        <location filename="../src/MainWindow.cpp" line="1407"/>
>>>>>>> 7d6b3d98
        <source>&amp;Export</source>
        <translation>エクスポート(&amp;E)</translation>
    </message>
    <message>
<<<<<<< HEAD
        <location filename="../src/MainWindow.cpp" line="1450"/>
=======
        <location filename="../src/MainWindow.cpp" line="1409"/>
>>>>>>> 7d6b3d98
        <source>&amp;Quit</source>
        <translation>終了(&amp;Q)</translation>
    </message>
    <message>
<<<<<<< HEAD
        <location filename="../src/MainWindow.cpp" line="1452"/>
=======
        <location filename="../src/MainWindow.cpp" line="1411"/>
>>>>>>> 7d6b3d98
        <source>&amp;Edit</source>
        <translation>編集(&amp;E)</translation>
    </message>
    <message>
<<<<<<< HEAD
        <location filename="../src/MainWindow.cpp" line="1453"/>
=======
        <location filename="../src/MainWindow.cpp" line="1412"/>
>>>>>>> 7d6b3d98
        <source>&amp;Undo</source>
        <translation>元に戻す(&amp;U)</translation>
    </message>
    <message>
<<<<<<< HEAD
        <location filename="../src/MainWindow.cpp" line="1454"/>
=======
        <location filename="../src/MainWindow.cpp" line="1413"/>
>>>>>>> 7d6b3d98
        <source>&amp;Redo</source>
        <translation>やり直し(&amp;R)</translation>
    </message>
    <message>
<<<<<<< HEAD
        <location filename="../src/MainWindow.cpp" line="1456"/>
=======
        <location filename="../src/MainWindow.cpp" line="1415"/>
>>>>>>> 7d6b3d98
        <source>Cu&amp;t</source>
        <translation>切り取り(&amp;C)</translation>
    </message>
    <message>
<<<<<<< HEAD
        <location filename="../src/MainWindow.cpp" line="1457"/>
=======
        <location filename="../src/MainWindow.cpp" line="1416"/>
>>>>>>> 7d6b3d98
        <source>&amp;Copy</source>
        <translation>コピー(&amp;C)</translation>
    </message>
    <message>
<<<<<<< HEAD
        <location filename="../src/MainWindow.cpp" line="1458"/>
=======
        <location filename="../src/MainWindow.cpp" line="1417"/>
>>>>>>> 7d6b3d98
        <source>&amp;Paste</source>
        <translation>貼り付け(&amp;P)</translation>
    </message>
    <message>
<<<<<<< HEAD
        <location filename="../src/MainWindow.cpp" line="1460"/>
=======
        <location filename="../src/MainWindow.cpp" line="1419"/>
>>>>>>> 7d6b3d98
        <source>&amp;Insert Image...</source>
        <translation>画像の挿入(&amp;I)...</translation>
    </message>
    <message>
<<<<<<< HEAD
        <location filename="../src/MainWindow.cpp" line="1462"/>
=======
        <location filename="../src/MainWindow.cpp" line="1421"/>
>>>>>>> 7d6b3d98
        <source>&amp;Find</source>
        <translation>検索(&amp;F)</translation>
    </message>
    <message>
<<<<<<< HEAD
        <location filename="../src/MainWindow.cpp" line="1463"/>
=======
        <location filename="../src/MainWindow.cpp" line="1422"/>
>>>>>>> 7d6b3d98
        <source>Rep&amp;lace</source>
        <translation>置換(&amp;L)</translation>
    </message>
    <message>
<<<<<<< HEAD
        <location filename="../src/MainWindow.cpp" line="1465"/>
=======
        <location filename="../src/MainWindow.cpp" line="1424"/>
>>>>>>> 7d6b3d98
        <source>&amp;Spell check</source>
        <translation>スペルチェック(&amp;S)</translation>
    </message>
    <message>
<<<<<<< HEAD
        <location filename="../src/MainWindow.cpp" line="1467"/>
=======
        <location filename="../src/MainWindow.cpp" line="1426"/>
>>>>>>> 7d6b3d98
        <source>For&amp;mat</source>
        <translation>書式(&amp;M)</translation>
    </message>
    <message>
<<<<<<< HEAD
        <location filename="../src/MainWindow.cpp" line="1468"/>
=======
        <location filename="../src/MainWindow.cpp" line="1427"/>
>>>>>>> 7d6b3d98
        <source>&amp;Bold</source>
        <translation>重要 / 太字(&amp;B)</translation>
    </message>
    <message>
<<<<<<< HEAD
        <location filename="../src/MainWindow.cpp" line="1469"/>
=======
        <location filename="../src/MainWindow.cpp" line="1428"/>
>>>>>>> 7d6b3d98
        <source>&amp;Italic</source>
        <translation>強調 / 斜体(&amp;I)</translation>
    </message>
    <message>
<<<<<<< HEAD
        <location filename="../src/MainWindow.cpp" line="1470"/>
=======
        <location filename="../src/MainWindow.cpp" line="1429"/>
>>>>>>> 7d6b3d98
        <source>Stri&amp;kthrough</source>
        <translation>取り消し線(&amp;K)</translation>
    </message>
    <message>
<<<<<<< HEAD
        <location filename="../src/MainWindow.cpp" line="1471"/>
=======
        <location filename="../src/MainWindow.cpp" line="1430"/>
>>>>>>> 7d6b3d98
        <source>&amp;HTML Comment</source>
        <translation>&amp;HTML コメント</translation>
    </message>
    <message>
<<<<<<< HEAD
        <location filename="../src/MainWindow.cpp" line="1473"/>
=======
        <location filename="../src/MainWindow.cpp" line="1432"/>
>>>>>>> 7d6b3d98
        <source>I&amp;ndent</source>
        <translation>インデント(&amp;N)</translation>
    </message>
    <message>
<<<<<<< HEAD
        <location filename="../src/MainWindow.cpp" line="1474"/>
=======
        <location filename="../src/MainWindow.cpp" line="1433"/>
>>>>>>> 7d6b3d98
        <source>&amp;Unindent</source>
        <translation>逆インデント(&amp;U)</translation>
    </message>
    <message>
<<<<<<< HEAD
        <location filename="../src/MainWindow.cpp" line="1476"/>
=======
        <location filename="../src/MainWindow.cpp" line="1435"/>
>>>>>>> 7d6b3d98
        <source>Block &amp;Quote</source>
        <translation>引用ブロック(&amp;Q)</translation>
    </message>
    <message>
<<<<<<< HEAD
        <location filename="../src/MainWindow.cpp" line="1477"/>
=======
        <location filename="../src/MainWindow.cpp" line="1436"/>
>>>>>>> 7d6b3d98
        <source>&amp;Strip Block Quote</source>
        <translation>引用ブロックを解除(&amp;S)</translation>
    </message>
    <message>
<<<<<<< HEAD
        <location filename="../src/MainWindow.cpp" line="1479"/>
=======
        <location filename="../src/MainWindow.cpp" line="1438"/>
>>>>>>> 7d6b3d98
        <source>&amp;* Bullet List</source>
        <translation>&amp;* 順序なしリスト</translation>
    </message>
    <message>
<<<<<<< HEAD
        <location filename="../src/MainWindow.cpp" line="1480"/>
=======
        <location filename="../src/MainWindow.cpp" line="1439"/>
>>>>>>> 7d6b3d98
        <source>&amp;- Bullet List</source>
        <translation>&amp;- 順序なしリスト</translation>
    </message>
    <message>
<<<<<<< HEAD
        <location filename="../src/MainWindow.cpp" line="1481"/>
=======
        <location filename="../src/MainWindow.cpp" line="1440"/>
>>>>>>> 7d6b3d98
        <source>&amp;+ Bullet List</source>
        <translation>&amp;+ 順序なしリスト</translation>
    </message>
    <message>
<<<<<<< HEAD
        <location filename="../src/MainWindow.cpp" line="1483"/>
=======
        <location filename="../src/MainWindow.cpp" line="1442"/>
>>>>>>> 7d6b3d98
        <source>1&amp;. Numbered List</source>
        <translation>1&amp;. 番号付きリスト</translation>
    </message>
    <message>
<<<<<<< HEAD
        <location filename="../src/MainWindow.cpp" line="1484"/>
=======
        <location filename="../src/MainWindow.cpp" line="1443"/>
>>>>>>> 7d6b3d98
        <source>1&amp;) Numbered List</source>
        <translation>1&amp;) 番号付きリスト</translation>
    </message>
    <message>
<<<<<<< HEAD
        <location filename="../src/MainWindow.cpp" line="1486"/>
=======
        <location filename="../src/MainWindow.cpp" line="1445"/>
>>>>>>> 7d6b3d98
        <source>&amp;Task List</source>
        <translation>タスクリスト(&amp;T)</translation>
    </message>
    <message>
<<<<<<< HEAD
        <location filename="../src/MainWindow.cpp" line="1487"/>
=======
        <location filename="../src/MainWindow.cpp" line="1446"/>
>>>>>>> 7d6b3d98
        <source>Toggle Task(s) &amp;Complete</source>
        <translation>タスクの完了を切り替え(&amp;C)</translation>
    </message>
    <message>
<<<<<<< HEAD
        <location filename="../src/MainWindow.cpp" line="1489"/>
=======
        <location filename="../src/MainWindow.cpp" line="1448"/>
>>>>>>> 7d6b3d98
        <source>&amp;View</source>
        <translation>表示(&amp;V)</translation>
    </message>
    <message>
<<<<<<< HEAD
        <location filename="../src/MainWindow.cpp" line="1491"/>
=======
        <location filename="../src/MainWindow.cpp" line="1450"/>
>>>>>>> 7d6b3d98
        <source>&amp;Full Screen</source>
        <translation>全画面表示(&amp;F)</translation>
    </message>
    <message>
<<<<<<< HEAD
        <location filename="../src/MainWindow.cpp" line="1498"/>
=======
        <location filename="../src/MainWindow.cpp" line="1457"/>
>>>>>>> 7d6b3d98
        <source>&amp;Preview in HTML</source>
        <translation>HTMLでプレビュー(&amp;P)</translation>
    </message>
    <message>
<<<<<<< HEAD
        <location filename="../src/MainWindow.cpp" line="1499"/>
=======
        <location filename="../src/MainWindow.cpp" line="1458"/>
>>>>>>> 7d6b3d98
        <source>&amp;Outline HUD</source>
        <translation>アウトライン HUD(&amp;O)</translation>
    </message>
    <message>
<<<<<<< HEAD
        <location filename="../src/MainWindow.cpp" line="1500"/>
=======
        <location filename="../src/MainWindow.cpp" line="1459"/>
>>>>>>> 7d6b3d98
        <source>&amp;Cheat Sheet HUD</source>
        <translation>チートシート HUD(&amp;C)</translation>
    </message>
    <message>
<<<<<<< HEAD
        <location filename="../src/MainWindow.cpp" line="1501"/>
=======
        <location filename="../src/MainWindow.cpp" line="1460"/>
>>>>>>> 7d6b3d98
        <source>&amp;Document Statistics HUD</source>
        <translation>文書の詳細 HUD(&amp;D)</translation>
    </message>
    <message>
<<<<<<< HEAD
        <location filename="../src/MainWindow.cpp" line="1502"/>
=======
        <location filename="../src/MainWindow.cpp" line="1461"/>
>>>>>>> 7d6b3d98
        <source>&amp;Session Statistics HUD</source>
        <translation>セッションの詳細 HUD(&amp;S)</translation>
    </message>
    <message>
<<<<<<< HEAD
        <location filename="../src/MainWindow.cpp" line="1505"/>
=======
        <location filename="../src/MainWindow.cpp" line="1464"/>
>>>>>>> 7d6b3d98
        <source>&amp;Settings</source>
        <translation>設定(&amp;S)</translation>
    </message>
    <message>
<<<<<<< HEAD
        <location filename="../src/MainWindow.cpp" line="1506"/>
=======
        <location filename="../src/MainWindow.cpp" line="1465"/>
>>>>>>> 7d6b3d98
        <source>Themes...</source>
        <translation>テーマ...</translation>
    </message>
    <message>
<<<<<<< HEAD
        <location filename="../src/MainWindow.cpp" line="1507"/>
=======
        <location filename="../src/MainWindow.cpp" line="1466"/>
>>>>>>> 7d6b3d98
        <source>Font...</source>
        <translation>フォント...</translation>
    </message>
    <message>
<<<<<<< HEAD
        <location filename="../src/MainWindow.cpp" line="1509"/>
=======
        <location filename="../src/MainWindow.cpp" line="1468"/>
>>>>>>> 7d6b3d98
        <source>Focus Mode</source>
        <translation>フォーカス モード</translation>
    </message>
    <message>
<<<<<<< HEAD
        <location filename="../src/MainWindow.cpp" line="1514"/>
=======
        <location filename="../src/MainWindow.cpp" line="1473"/>
>>>>>>> 7d6b3d98
        <source>Sentence</source>
        <translation>文</translation>
    </message>
    <message>
<<<<<<< HEAD
        <location filename="../src/MainWindow.cpp" line="1520"/>
=======
        <location filename="../src/MainWindow.cpp" line="1479"/>
>>>>>>> 7d6b3d98
        <source>Current Line</source>
        <translation>現在行</translation>
    </message>
    <message>
<<<<<<< HEAD
        <location filename="../src/MainWindow.cpp" line="1526"/>
=======
        <location filename="../src/MainWindow.cpp" line="1485"/>
>>>>>>> 7d6b3d98
        <source>Three Lines</source>
        <translation>3行</translation>
    </message>
    <message>
<<<<<<< HEAD
        <location filename="../src/MainWindow.cpp" line="1532"/>
=======
        <location filename="../src/MainWindow.cpp" line="1491"/>
>>>>>>> 7d6b3d98
        <source>Paragraph</source>
        <translation>段落</translation>
    </message>
    <message>
<<<<<<< HEAD
        <location filename="../src/MainWindow.cpp" line="1545"/>
=======
        <location filename="../src/MainWindow.cpp" line="1504"/>
>>>>>>> 7d6b3d98
        <source>Editor Width</source>
        <translation>エディターの幅</translation>
    </message>
    <message>
<<<<<<< HEAD
        <location filename="../src/MainWindow.cpp" line="1549"/>
=======
        <location filename="../src/MainWindow.cpp" line="1508"/>
>>>>>>> 7d6b3d98
        <source>Narrow</source>
        <translation>狭い</translation>
    </message>
    <message>
<<<<<<< HEAD
        <location filename="../src/MainWindow.cpp" line="1555"/>
=======
        <location filename="../src/MainWindow.cpp" line="1514"/>
>>>>>>> 7d6b3d98
        <source>Medium</source>
        <translation>中間</translation>
    </message>
    <message>
<<<<<<< HEAD
        <location filename="../src/MainWindow.cpp" line="1561"/>
=======
        <location filename="../src/MainWindow.cpp" line="1520"/>
>>>>>>> 7d6b3d98
        <source>Wide</source>
        <translation>広い</translation>
    </message>
    <message>
<<<<<<< HEAD
        <location filename="../src/MainWindow.cpp" line="1567"/>
=======
        <location filename="../src/MainWindow.cpp" line="1526"/>
>>>>>>> 7d6b3d98
        <source>Full</source>
        <translation>全幅</translation>
    </message>
    <message>
<<<<<<< HEAD
        <location filename="../src/MainWindow.cpp" line="1580"/>
=======
        <location filename="../src/MainWindow.cpp" line="1539"/>
>>>>>>> 7d6b3d98
        <source>Blockquote Style</source>
        <translation>引用スタイル</translation>
    </message>
    <message>
<<<<<<< HEAD
        <location filename="../src/MainWindow.cpp" line="1584"/>
=======
        <location filename="../src/MainWindow.cpp" line="1543"/>
>>>>>>> 7d6b3d98
        <source>Plain</source>
        <translation>普通</translation>
    </message>
    <message>
<<<<<<< HEAD
        <location filename="../src/MainWindow.cpp" line="1590"/>
=======
        <location filename="../src/MainWindow.cpp" line="1549"/>
>>>>>>> 7d6b3d98
        <source>Italic</source>
        <translation>斜体</translation>
    </message>
    <message>
<<<<<<< HEAD
        <location filename="../src/MainWindow.cpp" line="1596"/>
=======
        <location filename="../src/MainWindow.cpp" line="1555"/>
>>>>>>> 7d6b3d98
        <source>Fancy</source>
        <translation>装飾(Fancy)</translation>
    </message>
    <message>
<<<<<<< HEAD
        <location filename="../src/MainWindow.cpp" line="1609"/>
=======
        <location filename="../src/MainWindow.cpp" line="1568"/>
>>>>>>> 7d6b3d98
        <source>Hide menu bar in full screen mode</source>
        <translation>全画面表示ではメニューバーを隠す</translation>
    </message>
    <message>
<<<<<<< HEAD
        <location filename="../src/MainWindow.cpp" line="1616"/>
=======
        <location filename="../src/MainWindow.cpp" line="1575"/>
>>>>>>> 7d6b3d98
        <source>Use Large Headings</source>
        <translation>見出しを大きく表示</translation>
    </message>
    <message>
<<<<<<< HEAD
        <location filename="../src/MainWindow.cpp" line="1623"/>
=======
        <location filename="../src/MainWindow.cpp" line="1582"/>
>>>>>>> 7d6b3d98
        <source>Use Underline Instead of Italics for Emphasis</source>
        <translation>強調(em)を斜体でなく下線で表示</translation>
    </message>
    <message>
<<<<<<< HEAD
        <location filename="../src/MainWindow.cpp" line="1630"/>
=======
        <location filename="../src/MainWindow.cpp" line="1589"/>
>>>>>>> 7d6b3d98
        <source>Automatically Match Characters while Typing</source>
        <translation>対応する記号の自動補完</translation>
    </message>
    <message>
<<<<<<< HEAD
        <location filename="../src/MainWindow.cpp" line="1636"/>
=======
        <location filename="../src/MainWindow.cpp" line="1595"/>
>>>>>>> 7d6b3d98
        <source>Customize Matched Characters...</source>
        <translation>自動補完する記号の設定...</translation>
    </message>
    <message>
<<<<<<< HEAD
        <location filename="../src/MainWindow.cpp" line="1639"/>
=======
        <location filename="../src/MainWindow.cpp" line="1598"/>
>>>>>>> 7d6b3d98
        <source>Cycle Bullet Point Markers</source>
        <translation>順序なしリストの記号を循環させる</translation>
    </message>
    <message>
<<<<<<< HEAD
        <location filename="../src/MainWindow.cpp" line="1646"/>
=======
        <location filename="../src/MainWindow.cpp" line="1605"/>
>>>>>>> 7d6b3d98
        <source>Display Current Time in Full Screen Mode</source>
        <translation>全画面表示で現在時刻を表示</translation>
    </message>
    <message>
<<<<<<< HEAD
        <location filename="../src/MainWindow.cpp" line="1654"/>
=======
        <location filename="../src/MainWindow.cpp" line="1613"/>
>>>>>>> 7d6b3d98
        <source>Live Spellcheck Enabled</source>
        <translation>自動スペルチェック</translation>
    </message>
    <message>
<<<<<<< HEAD
        <location filename="../src/MainWindow.cpp" line="1660"/>
=======
        <location filename="../src/MainWindow.cpp" line="1619"/>
>>>>>>> 7d6b3d98
        <source>Dictionaries...</source>
        <translation>辞書...</translation>
    </message>
    <message>
<<<<<<< HEAD
        <location filename="../src/MainWindow.cpp" line="1662"/>
=======
        <location filename="../src/MainWindow.cpp" line="1621"/>
>>>>>>> 7d6b3d98
        <source>Application Language...</source>
        <translation>言語...</translation>
    </message>
    <message>
<<<<<<< HEAD
        <location filename="../src/MainWindow.cpp" line="1666"/>
=======
        <location filename="../src/MainWindow.cpp" line="1625"/>
>>>>>>> 7d6b3d98
        <source>Remember File History</source>
        <translation>ファイルの履歴を記憶</translation>
    </message>
    <message>
<<<<<<< HEAD
        <location filename="../src/MainWindow.cpp" line="1672"/>
=======
        <location filename="../src/MainWindow.cpp" line="1631"/>
>>>>>>> 7d6b3d98
        <source>Auto Save</source>
        <translation>自動保存</translation>
    </message>
    <message>
<<<<<<< HEAD
        <location filename="../src/MainWindow.cpp" line="1678"/>
=======
        <location filename="../src/MainWindow.cpp" line="1637"/>
>>>>>>> 7d6b3d98
        <source>Backup File on Save</source>
        <translation>保存時にバックアップを作成</translation>
    </message>
    <message>
<<<<<<< HEAD
        <location filename="../src/MainWindow.cpp" line="1687"/>
=======
        <location filename="../src/MainWindow.cpp" line="1646"/>
>>>>>>> 7d6b3d98
        <source>Insert Spaces for Tabs</source>
        <translation>タブでスペースを挿入</translation>
    </message>
    <message>
<<<<<<< HEAD
        <location filename="../src/MainWindow.cpp" line="1694"/>
=======
        <location filename="../src/MainWindow.cpp" line="1653"/>
>>>>>>> 7d6b3d98
        <source>Tabulation Width...</source>
        <translation>タブ幅...</translation>
    </message>
    <message>
<<<<<<< HEAD
        <location filename="../src/MainWindow.cpp" line="1699"/>
=======
        <location filename="../src/MainWindow.cpp" line="1658"/>
>>>>>>> 7d6b3d98
        <source>Alternate Row Colors in HUD Windows</source>
        <translation>HUD ウィンドウの行を交互に色分け</translation>
    </message>
    <message>
<<<<<<< HEAD
        <location filename="../src/MainWindow.cpp" line="1709"/>
=======
        <location filename="../src/MainWindow.cpp" line="1668"/>
>>>>>>> 7d6b3d98
        <source>HUD Window Button Layout</source>
        <translation>HUD ウィンドウのボタン位置</translation>
    </message>
    <message>
<<<<<<< HEAD
        <location filename="../src/MainWindow.cpp" line="1713"/>
=======
        <location filename="../src/MainWindow.cpp" line="1672"/>
>>>>>>> 7d6b3d98
        <source>Left</source>
        <translation>左</translation>
    </message>
    <message>
<<<<<<< HEAD
        <location filename="../src/MainWindow.cpp" line="1719"/>
=======
        <location filename="../src/MainWindow.cpp" line="1678"/>
>>>>>>> 7d6b3d98
        <source>Right</source>
        <translation>右</translation>
    </message>
    <message>
<<<<<<< HEAD
        <location filename="../src/MainWindow.cpp" line="1730"/>
=======
        <location filename="../src/MainWindow.cpp" line="1689"/>
>>>>>>> 7d6b3d98
        <source>Enable Desktop Compositing Effects</source>
        <translation>HUD を半透明表示</translation>
    </message>
    <message>
<<<<<<< HEAD
        <location filename="../src/MainWindow.cpp" line="1740"/>
=======
        <location filename="../src/MainWindow.cpp" line="1699"/>
>>>>>>> 7d6b3d98
        <source>HUD Window Opacity...</source>
        <translation>HUD ウィンドウの不透明度...</translation>
    </message>
    <message>
<<<<<<< HEAD
        <location filename="../src/MainWindow.cpp" line="1742"/>
=======
        <location filename="../src/MainWindow.cpp" line="1701"/>
>>>>>>> 7d6b3d98
        <source>&amp;Help</source>
        <translation>ヘルプ(&amp;H)</translation>
    </message>
    <message>
<<<<<<< HEAD
        <location filename="../src/MainWindow.cpp" line="1743"/>
=======
        <location filename="../src/MainWindow.cpp" line="1702"/>
>>>>>>> 7d6b3d98
        <source>&amp;About</source>
        <translation>ghostwriter について(&amp;A)</translation>
    </message>
    <message>
<<<<<<< HEAD
        <location filename="../src/MainWindow.cpp" line="1744"/>
=======
        <location filename="../src/MainWindow.cpp" line="1703"/>
>>>>>>> 7d6b3d98
        <source>About &amp;Qt</source>
        <translation>Qt について(&amp;Q)</translation>
    </message>
    <message>
<<<<<<< HEAD
        <location filename="../src/MainWindow.cpp" line="1745"/>
=======
        <location filename="../src/MainWindow.cpp" line="1704"/>
>>>>>>> 7d6b3d98
        <source>Quick &amp;Reference Guide</source>
        <translation>クイック リファレンス ガイド(&amp;R)</translation>
    </message>
    <message>
<<<<<<< HEAD
        <location filename="../src/MainWindow.cpp" line="1790"/>
=======
        <location filename="../src/MainWindow.cpp" line="1749"/>
>>>>>>> 7d6b3d98
        <source>Hemingway</source>
        <translation>ヘミングウェイ</translation>
    </message>
    <message>
<<<<<<< HEAD
        <location filename="../src/MainWindow.cpp" line="1792"/>
=======
        <location filename="../src/MainWindow.cpp" line="1751"/>
>>>>>>> 7d6b3d98
        <source>Toggle Hemingway mode</source>
        <translation>ヘミングウェイ モードの切り替え</translation>
    </message>
    <message>
<<<<<<< HEAD
        <location filename="../src/MainWindow.cpp" line="1797"/>
=======
        <location filename="../src/MainWindow.cpp" line="1756"/>
>>>>>>> 7d6b3d98
        <source>Focus</source>
        <translation>フォーカス</translation>
    </message>
    <message>
<<<<<<< HEAD
        <location filename="../src/MainWindow.cpp" line="1799"/>
=======
        <location filename="../src/MainWindow.cpp" line="1758"/>
>>>>>>> 7d6b3d98
        <source>Toggle distraction free mode</source>
        <translation>没入モードの切り替え</translation>
    </message>
    <message>
<<<<<<< HEAD
        <location filename="../src/MainWindow.cpp" line="1807"/>
=======
        <location filename="../src/MainWindow.cpp" line="1766"/>
>>>>>>> 7d6b3d98
        <source>Toggle full screen mode</source>
        <translation>全画面表示モードの切り替え</translation>
    </message>
</context>
<context>
    <name>MarkdownEditor</name>
    <message>
        <location filename="../src/MarkdownEditor.cpp" line="122"/>
        <source>Add word to dictionary</source>
        <translation>単語を辞書に追加</translation>
    </message>
    <message>
        <location filename="../src/MarkdownEditor.cpp" line="123"/>
        <source>Check spelling...</source>
        <translation>スペルチェック...</translation>
    </message>
    <message>
        <location filename="../src/MarkdownEditor.cpp" line="576"/>
        <source>No spelling suggestions found</source>
        <translation>スペルの提案はありません</translation>
    </message>
</context>
<context>
    <name>QObject</name>
    <message>
        <location filename="../src/CommandLineExporter.cpp" line="92"/>
        <location filename="../src/CommandLineExporter.cpp" line="96"/>
        <source>Export failed: </source>
        <translation>エクスポートに失敗: </translation>
    </message>
    <message>
        <location filename="../src/CommandLineExporter.cpp" line="114"/>
        <source>%1 format is not supported by this processor.</source>
        <translation>このプロセッサでは %1 形式には対応していません。</translation>
    </message>
    <message>
        <location filename="../src/CommandLineExporter.cpp" line="122"/>
        <source>Failed to execute command: </source>
        <translation>コマンドの実行に失敗: </translation>
    </message>
    <message>
        <location filename="../src/DocumentManager.cpp" line="52"/>
        <source>Markdown</source>
        <translation>Markdown</translation>
    </message>
    <message>
        <location filename="../src/DocumentManager.cpp" line="53"/>
        <source>Text</source>
        <translation>プレーンテキスト</translation>
    </message>
    <message>
        <location filename="../src/DocumentManager.cpp" line="54"/>
        <source>All</source>
        <translation>すべて</translation>
    </message>
    <message>
        <location filename="../src/DocumentManager.cpp" line="859"/>
        <source>Null or empty file path provided for writing.</source>
        <translation>書き込み時にNullまたは空のファイル パスが与えられました。</translation>
    </message>
    <message>
        <location filename="../src/Exporter.cpp" line="66"/>
        <source>Export to HTML is not supported with this processor.</source>
        <translation>このプロセッサではHTMLへのエクスポートには対応していません。</translation>
    </message>
    <message>
        <location filename="../src/SundownExporter.cpp" line="127"/>
        <source>%1 format is unsupported by the Sundown processor.</source>
        <translation>Sundown プロセッサでは %1 形式には対応していません。</translation>
    </message>
    <message>
        <location filename="../src/ThemeFactory.cpp" line="147"/>
        <source>The specified theme does not exist in the file system: </source>
        <translation>指定のテーマはファイル システムに存在しません: </translation>
    </message>
    <message>
        <location filename="../src/ThemeFactory.cpp" line="252"/>
        <source>The specified theme is not available.  Try restarting the application.  If problem persists, please file a bug report.</source>
        <translation>指定のテーマが見つかりません。  アプリを再起動してみてください。もしそれでも問題がある場合にはバグレポートを提出してください。</translation>
    </message>
    <message>
        <location filename="../src/ThemeFactory.cpp" line="322"/>
        <source>Could not delete %1 from theme.  Please try setting the theme file permissions to be writeable.</source>
        <translation>テーマから  %1 を削除できません。  テーマ ファイルに書き込み権限を設定してください。</translation>
    </message>
    <message>
        <location filename="../src/ThemeFactory.cpp" line="345"/>
        <source>&apos;%1&apos; already exists.  Please choose another name.</source>
        <translation>&apos;%1&apos; はすでに存在します。  別の名前を選択してください。</translation>
    </message>
    <message>
        <location filename="../src/ThemeFactory.cpp" line="355"/>
        <source>&apos;%1&apos; theme already exists.  Please choose another name.</source>
        <translation>&apos;%1&apos; というテーマはすでに存在します。  別の名前を選択してください。</translation>
    </message>
    <message>
        <location filename="../src/ThemeFactory.cpp" line="390"/>
        <source>Failed to rename theme.  Please check file permissions.</source>
        <translation>テーマ名の変更に失敗しました。ファイルの権限を確認してください。</translation>
    </message>
    <message>
        <location filename="../src/ThemeFactory.cpp" line="435"/>
        <source>Theme is read-only.  Please try renaming the theme, or setting the theme file to be writable.</source>
        <translation>テーマは読み取り専用です。  テーマ名を変更するかファイルを書き込み可能に設定してください。</translation>
    </message>
    <message>
        <location filename="../src/ThemeFactory.cpp" line="472"/>
        <source>Failed to remove old theme image.  Please check file permissions.</source>
        <translation>古いテーマ画像の削除に失敗しました。  ファイルの権限を確認してください。</translation>
    </message>
    <message>
        <location filename="../src/ThemeFactory.cpp" line="504"/>
        <source>The old theme image file could not be removed from the theme directory.  Please check file permissions.</source>
        <translation>古いテーマ画像をテーマ ディレクトリから削除できませんでした。  ファイルの権限を確認してください。</translation>
    </message>
    <message>
        <location filename="../src/ThemeFactory.cpp" line="516"/>
        <source>Theme image file could not be copied to the theme directory.  Please check file permissions.</source>
        <translation>テーマ画像ファイルをテーマ ディレクトリにコピーできませんでした。  ファイルの権限を確認してください。</translation>
    </message>
    <message>
        <location filename="../src/ThemeFactory.cpp" line="535"/>
        <source>Theme could not be saved to disk.  Please check file permissions or try renaming the theme.</source>
        <translation>テーマをディスクに保存できませんでした。  ファイルの権限を確認するかテーマ名を変更してください。</translation>
    </message>
    <message>
        <location filename="../src/ThemeFactory.cpp" line="560"/>
        <source>Untitled 1</source>
        <translation>無題 1</translation>
    </message>
    <message>
        <location filename="../src/ThemeFactory.cpp" line="573"/>
        <source>Untitled %1</source>
        <translation>無題 %1</translation>
    </message>
    <message>
        <location filename="../src/ThemeFactory.cpp" line="629"/>
        <location filename="../src/ThemeFactory.cpp" line="651"/>
        <location filename="../src/ThemeFactory.cpp" line="679"/>
        <source>Invalid or missing value for %1 provided.</source>
        <translation>%1 に対して無効または空の値が与えられました。</translation>
    </message>
    <message>
        <location filename="../src/ThemeFactory.cpp" line="659"/>
        <source>Value for %1 is out of range.  Valid values are between %2 and %3, inclusive.</source>
        <translation>%1 は範囲外の値です。有効な値は %2 から %3 までの範囲です。</translation>
    </message>
</context>
<context>
    <name>SessionStatisticsWidget</name>
    <message>
        <location filename="../src/SessionStatisticsWidget.cpp" line="25"/>
        <source>Words Written:</source>
        <translation>執筆語:</translation>
    </message>
    <message>
        <location filename="../src/SessionStatisticsWidget.cpp" line="26"/>
        <source>Pages Written:</source>
        <translation>執筆ページ:</translation>
    </message>
    <message>
        <location filename="../src/SessionStatisticsWidget.cpp" line="27"/>
        <source>Average WPM:</source>
        <translation>平均WPM:</translation>
    </message>
    <message>
        <location filename="../src/SessionStatisticsWidget.cpp" line="28"/>
        <source>Total Time:</source>
        <translation>合計時間:</translation>
    </message>
    <message>
        <location filename="../src/SessionStatisticsWidget.cpp" line="29"/>
        <source>Idle Time:</source>
        <translation>入力待ち時間:</translation>
    </message>
</context>
<context>
    <name>SimpleFontDialog</name>
    <message>
        <location filename="../src/SimpleFontDialog.cpp" line="44"/>
        <source>Family</source>
        <translation>書体</translation>
    </message>
    <message>
        <location filename="../src/SimpleFontDialog.cpp" line="72"/>
        <source>Size</source>
        <translation>サイズ</translation>
    </message>
    <message>
        <location filename="../src/SimpleFontDialog.cpp" line="75"/>
        <source>AaBbCcXxYyZz</source>
        <translatorcomment>TODO</translatorcomment>
        <translation>AaBbIiLlOo0189,.~\あア永</translation>
    </message>
    <message>
        <location filename="../src/SimpleFontDialog.cpp" line="79"/>
        <source>Preview</source>
        <translation>プレビュー</translation>
    </message>
</context>
<context>
    <name>SpellChecker</name>
    <message>
        <location filename="../src/spelling/spell_checker.cpp" line="139"/>
        <source>Check Spelling</source>
        <translation>スペルチェック</translation>
    </message>
    <message>
        <location filename="../src/spelling/spell_checker.cpp" line="147"/>
        <source>&amp;Add</source>
        <translation>追加(&amp;A)</translation>
    </message>
    <message>
        <location filename="../src/spelling/spell_checker.cpp" line="150"/>
        <source>&amp;Ignore</source>
        <translation>無視(&amp;I)</translation>
    </message>
    <message>
        <location filename="../src/spelling/spell_checker.cpp" line="153"/>
        <source>I&amp;gnore All</source>
        <translation>すべて無視(&amp;G)</translation>
    </message>
    <message>
        <location filename="../src/spelling/spell_checker.cpp" line="158"/>
        <source>&amp;Change</source>
        <translation>変更(&amp;C)</translation>
    </message>
    <message>
        <location filename="../src/spelling/spell_checker.cpp" line="161"/>
        <source>C&amp;hange All</source>
        <translation>すべて変更(&amp;H)</translation>
    </message>
    <message>
        <location filename="../src/spelling/spell_checker.cpp" line="176"/>
        <source>Not in dictionary:</source>
        <translation>辞書にない言葉:</translation>
    </message>
    <message>
        <location filename="../src/spelling/spell_checker.cpp" line="184"/>
        <source>Change to:</source>
        <translation>置換語:</translation>
    </message>
    <message>
        <location filename="../src/spelling/spell_checker.cpp" line="200"/>
        <source>Checking spelling...</source>
        <translation>スペルをチェックしています...</translation>
    </message>
    <message>
        <location filename="../src/spelling/spell_checker.cpp" line="200"/>
        <source>Cancel</source>
        <translation>中止</translation>
    </message>
    <message>
        <location filename="../src/spelling/spell_checker.cpp" line="201"/>
        <source>Please wait</source>
        <translation>お待ちください</translation>
    </message>
    <message>
        <location filename="../src/spelling/spell_checker.cpp" line="228"/>
        <source>Continue checking at beginning of file?</source>
        <translation>ファイルの最初から続けますか？</translation>
    </message>
    <message>
        <location filename="../src/spelling/spell_checker.cpp" line="287"/>
        <source>Spell check complete.</source>
        <translation>スペルチェックが完了しました。</translation>
    </message>
</context>
<context>
    <name>StyleSheetManagerDialog</name>
    <message>
        <location filename="../src/StyleSheetManagerDialog.cpp" line="38"/>
        <source>Custom Style Sheets</source>
        <translation>独自のスタイルシート</translation>
    </message>
    <message>
        <location filename="../src/StyleSheetManagerDialog.cpp" line="65"/>
        <source>Add new style sheet</source>
        <translation>新しいスタイルシートを追加</translation>
    </message>
    <message>
        <location filename="../src/StyleSheetManagerDialog.cpp" line="67"/>
        <source>Remove selected style sheet(s) from list. (No files will be deleted from the hard disk.)</source>
        <translation>選択スタイルシートを一覧から削除 (ファイルはハードディスクからは削除されません)</translation>
    </message>
    <message>
        <location filename="../src/StyleSheetManagerDialog.cpp" line="113"/>
        <source>Select CSS File</source>
        <translation>CSSファイルの選択</translation>
    </message>
    <message>
        <location filename="../src/StyleSheetManagerDialog.cpp" line="115"/>
        <source>CSS</source>
        <translation></translation>
    </message>
    <message>
        <location filename="../src/StyleSheetManagerDialog.cpp" line="115"/>
        <source>All</source>
        <translation>すべて</translation>
    </message>
    <message>
        <location filename="../src/StyleSheetManagerDialog.cpp" line="144"/>
        <source>Don&apos;t worry! No files will be deleted from the hard disk. But are you sure you wish to remove the selected style sheet(s) from the list?</source>
        <translation>ご心配なく。ファイルはハードディスクからは削除されません。しかし本当に選択スタイルシートを一覧から取り除きますか？</translation>
    </message>
</context>
<context>
    <name>TextDocument</name>
    <message>
        <location filename="../src/TextDocument.cpp" line="36"/>
        <location filename="../src/TextDocument.cpp" line="68"/>
        <source>untitled</source>
        <translation>無題</translation>
    </message>
</context>
<context>
    <name>ThemeEditorDialog</name>
    <message>
        <location filename="../src/ThemeEditorDialog.cpp" line="40"/>
        <source>Edit Theme</source>
        <translation>テーマの編集</translation>
    </message>
    <message>
        <location filename="../src/ThemeEditorDialog.cpp" line="98"/>
        <source>Rounded</source>
        <translation>丸める</translation>
    </message>
    <message>
        <location filename="../src/ThemeEditorDialog.cpp" line="99"/>
        <source>Square</source>
        <translation>四角</translation>
    </message>
    <message>
        <location filename="../src/ThemeEditorDialog.cpp" line="103"/>
        <location filename="../src/ThemeEditorDialog.cpp" line="111"/>
        <source>Stretch</source>
        <translation>画面全体に拡大</translation>
    </message>
    <message>
        <location filename="../src/ThemeEditorDialog.cpp" line="104"/>
        <location filename="../src/ThemeEditorDialog.cpp" line="110"/>
        <source>Center</source>
        <translation>中央に表示</translation>
    </message>
    <message>
        <location filename="../src/ThemeEditorDialog.cpp" line="108"/>
        <source>None</source>
        <translation>なし</translation>
    </message>
    <message>
        <location filename="../src/ThemeEditorDialog.cpp" line="109"/>
        <source>Tile</source>
        <translation>並べて表示</translation>
    </message>
    <message>
        <location filename="../src/ThemeEditorDialog.cpp" line="112"/>
        <source>Scale</source>
        <translation>画面のサイズに合わせる</translation>
    </message>
    <message>
        <location filename="../src/ThemeEditorDialog.cpp" line="113"/>
        <source>Zoom</source>
        <translation>拡大して表示</translation>
    </message>
    <message>
        <location filename="../src/ThemeEditorDialog.cpp" line="124"/>
        <source>Theme Name</source>
        <translation>テーマ名</translation>
    </message>
    <message>
        <location filename="../src/ThemeEditorDialog.cpp" line="137"/>
        <source>Text Color</source>
        <translation>文字色</translation>
    </message>
    <message>
        <location filename="../src/ThemeEditorDialog.cpp" line="138"/>
        <source>Markup Color</source>
        <translation>マークアップの色</translation>
    </message>
    <message>
        <location filename="../src/ThemeEditorDialog.cpp" line="139"/>
        <source>Link Color</source>
        <translation>リンクの色</translation>
    </message>
    <message>
        <location filename="../src/ThemeEditorDialog.cpp" line="140"/>
        <source>Spelling Error Color</source>
        <translation>スペルエラーの色</translation>
    </message>
    <message>
        <location filename="../src/ThemeEditorDialog.cpp" line="141"/>
        <source>Text Area Background Color</source>
        <translation>エディターの背景色</translation>
    </message>
    <message>
        <location filename="../src/ThemeEditorDialog.cpp" line="144"/>
        <source>Text Editor</source>
        <translation>テキスト エディター</translation>
    </message>
    <message>
        <location filename="../src/ThemeEditorDialog.cpp" line="150"/>
        <source>Background Image</source>
        <translation>背景画像</translation>
    </message>
    <message>
        <location filename="../src/ThemeEditorDialog.cpp" line="151"/>
        <source>Background Color</source>
        <translation>背景色</translation>
    </message>
    <message>
        <location filename="../src/ThemeEditorDialog.cpp" line="153"/>
        <source>Editor Aspect</source>
        <translation>エディターの外観</translation>
    </message>
    <message>
        <location filename="../src/ThemeEditorDialog.cpp" line="154"/>
        <source>Editor Corners</source>
        <translation>エディターの角</translation>
    </message>
    <message>
        <location filename="../src/ThemeEditorDialog.cpp" line="155"/>
        <source>Editor Opacity</source>
        <translation>エディターの不透明度</translation>
    </message>
    <message>
        <location filename="../src/ThemeEditorDialog.cpp" line="158"/>
        <source>Background</source>
        <translation>背景</translation>
    </message>
    <message>
        <location filename="../src/ThemeEditorDialog.cpp" line="164"/>
        <source>HUD Foreground Color</source>
        <translation>HUDの前景色</translation>
    </message>
    <message>
        <location filename="../src/ThemeEditorDialog.cpp" line="165"/>
        <source>HUD Background Color</source>
        <translation>HUDの背景色</translation>
    </message>
    <message>
        <location filename="../src/ThemeEditorDialog.cpp" line="168"/>
        <source>HUD</source>
        <translation>HUD</translation>
    </message>
    <message>
        <location filename="../src/ThemeEditorDialog.cpp" line="247"/>
        <source>Unable to save theme.</source>
        <translation>テーマを保存できません。</translation>
    </message>
    <message>
        <location filename="../src/ThemeEditorDialog.cpp" line="265"/>
        <source>Failed to rename theme.</source>
        <translation>テーマ名の変更に失敗しました。</translation>
    </message>
</context>
<context>
    <name>ThemeSelectionDialog</name>
    <message>
        <location filename="../src/ThemeSelectionDialog.cpp" line="50"/>
        <source>Themes</source>
        <translation>テーマ</translation>
    </message>
    <message>
        <location filename="../src/ThemeSelectionDialog.cpp" line="96"/>
        <source>Edit...</source>
        <translation>編集...</translation>
    </message>
    <message>
        <location filename="../src/ThemeSelectionDialog.cpp" line="158"/>
        <source>Unable to load theme.</source>
        <translation>テーマを読み込めません。</translation>
    </message>
    <message>
        <location filename="../src/ThemeSelectionDialog.cpp" line="239"/>
        <source>Cannot delete theme.</source>
        <translation>テーマを削除できません。</translation>
    </message>
    <message>
        <location filename="../src/ThemeSelectionDialog.cpp" line="240"/>
        <source>Sorry, this is a built-in theme that cannot be deleted.</source>
        <translation>組み込みのテーマは削除できません。</translation>
    </message>
    <message>
        <location filename="../src/ThemeSelectionDialog.cpp" line="251"/>
        <source>Are you sure you want to permanently delete the &apos;%1&apos; theme?</source>
        <translation>&apos;%1&apos; テーマを完全に削除しますか？</translation>
    </message>
    <message>
        <location filename="../src/ThemeSelectionDialog.cpp" line="269"/>
        <source>Failed to delete theme.</source>
        <translation>テーマを削除できません。</translation>
    </message>
    <message>
        <location filename="../src/ThemeSelectionDialog.cpp" line="300"/>
        <source>Cannot edit theme.</source>
        <translation>テーマを編集できません。</translation>
    </message>
    <message>
        <location filename="../src/ThemeSelectionDialog.cpp" line="301"/>
        <source>Sorry, this is a built-in theme that cannot be edited.</source>
        <translation>組み込みのテーマは編集できません。</translation>
    </message>
</context>
</TS><|MERGE_RESOLUTION|>--- conflicted
+++ resolved
@@ -551,967 +551,539 @@
         <translation>セッションの詳細</translation>
     </message>
     <message>
-<<<<<<< HEAD
-        <location filename="../src/MainWindow.cpp" line="874"/>
-=======
         <location filename="../src/MainWindow.cpp" line="833"/>
->>>>>>> 7d6b3d98
         <source>Insert Image</source>
         <translation>画像の挿入</translation>
     </message>
     <message>
-<<<<<<< HEAD
-        <location filename="../src/MainWindow.cpp" line="877"/>
-=======
         <location filename="../src/MainWindow.cpp" line="836"/>
->>>>>>> 7d6b3d98
         <source>Images</source>
         <translation>画像</translation>
     </message>
     <message>
-<<<<<<< HEAD
-        <location filename="../src/MainWindow.cpp" line="878"/>
-=======
         <location filename="../src/MainWindow.cpp" line="837"/>
->>>>>>> 7d6b3d98
         <source>All Files</source>
         <translation>すべてのファイル</translation>
     </message>
     <message>
-<<<<<<< HEAD
-        <location filename="../src/MainWindow.cpp" line="915"/>
-=======
         <location filename="../src/MainWindow.cpp" line="874"/>
->>>>>>> 7d6b3d98
         <source>Tabulation Width</source>
         <translation>タブ幅</translation>
     </message>
     <message>
-<<<<<<< HEAD
-        <location filename="../src/MainWindow.cpp" line="916"/>
-=======
         <location filename="../src/MainWindow.cpp" line="875"/>
->>>>>>> 7d6b3d98
         <source>Spaces</source>
         <translation>スペース数</translation>
     </message>
     <message>
-<<<<<<< HEAD
-        <location filename="../src/MainWindow.cpp" line="973"/>
-=======
         <location filename="../src/MainWindow.cpp" line="932"/>
->>>>>>> 7d6b3d98
         <source>Failed to open Quick Reference Guide.</source>
         <translation>クイック リファレンス ガイドが開けません。</translation>
     </message>
     <message>
-<<<<<<< HEAD
-        <location filename="../src/MainWindow.cpp" line="989"/>
-=======
         <location filename="../src/MainWindow.cpp" line="948"/>
->>>>>>> 7d6b3d98
         <source>Quick Reference Guide</source>
         <translation>クイック リファレンス ガイド</translation>
     </message>
     <message>
-<<<<<<< HEAD
-        <location filename="../src/MainWindow.cpp" line="1053"/>
-=======
         <location filename="../src/MainWindow.cpp" line="1012"/>
->>>>>>> 7d6b3d98
         <source>&lt;p&gt;Copyright &amp;copy; 2014-2016 wereturtle&lt;/b&gt;&lt;p&gt;You may use and redistribute this software under the terms of the &lt;a href=&quot;http://www.gnu.org/licenses/gpl.html&quot;&gt;GNU General Public License Version 3&lt;/a&gt;.&lt;/p&gt;&lt;p&gt;Visit the official website at &lt;a href=&quot;http://github.com/wereturtle/ghostwriter&quot;&gt;http://github.com/wereturtle/ghostwriter&lt;/a&gt;.&lt;/p&gt;&lt;p&gt;Special thanks and credit for reused code goes to&lt;/p&gt;&lt;p&gt;&lt;a href=&quot;mailto:graeme@gottcode.org&quot;&gt;Graeme Gott&lt;/a&gt;, author of &lt;a href=&quot;http://gottcode.org/focuswriter/&quot;&gt;FocusWriter&lt;/a&gt;&lt;br/&gt;Dmitry Shachnev, author of &lt;a href=&quot;http://sourceforge.net/p/retext/home/ReText/&quot;&gt;Retext&lt;/a&gt;&lt;br/&gt;&lt;a href=&quot;mailto:gabriel@teuton.org&quot;&gt;Gabriel M. Beddingfield&lt;/a&gt;, author of &lt;a href=&quot;http://www.teuton.org/~gabriel/stretchplayer/&quot;&gt;StretchPlayer&lt;/a&gt;&lt;br/&gt;&lt;p&gt;I am also deeply indebted to &lt;a href=&quot;mailto:w.vollprecht@gmail.com&quot;&gt;Wolf Vollprecht&lt;/a&gt;, the author of &lt;a href=&quot;http://uberwriter.wolfvollprecht.de/&quot;&gt;UberWriter&lt;/a&gt;, for the inspiration he provided in creating such a beautiful Markdown editing tool.&lt;/p&gt;</source>
         <translation>&lt;p&gt;Copyright &amp;copy; 2014-2016 wereturtle&lt;/b&gt;&lt;p&gt;あなたは &lt;a href=&quot;http://www.gnu.org/licenses/gpl.html&quot;&gt;GNU General Public License Version 3&lt;/a&gt; の条件下で使用ならびに再配布することができます。&lt;/p&gt;&lt;p&gt;公式ウェブサイト &lt;a href=&quot;http://github.com/wereturtle/ghostwriter&quot;&gt;http://github.com/wereturtle/ghostwriter&lt;/a&gt;&lt;/p&gt;&lt;p&gt;再利用したコードへの深い感謝とクレジットを贈ります&lt;/p&gt;&lt;p&gt;&lt;a href=&quot;http://gottcode.org/focuswriter/&quot;&gt;FocusWriter&lt;/a&gt; の著作者 &lt;a href=&quot;mailto:graeme@gottcode.org&quot;&gt;Graeme Gott&lt;/a&gt; 氏&lt;br/&gt;&lt;a href=&quot;http://sourceforge.net/p/retext/home/ReText/&quot;&gt;Retext&lt;/a&gt; の著作者 Dmitry Shachnev 氏&lt;br/&gt;&lt;a href=&quot;http://www.teuton.org/~gabriel/stretchplayer/&quot;&gt;StretchPlayer&lt;/a&gt; の著作者 &lt;a href=&quot;mailto:gabriel@teuton.org&quot;&gt;Gabriel M. Beddingfield&lt;/a&gt; 氏&lt;br/&gt;&lt;p&gt;また、そのような美しいMarkdown編集ツールの作成に刺激を与えてくださった &lt;a href=&quot;http://uberwriter.wolfvollprecht.de/&quot;&gt;UberWriter&lt;/a&gt; の著作者 &lt;a href=&quot;mailto:w.vollprecht@gmail.com&quot;&gt;Wolf Vollprecht&lt;/a&gt; 氏に大いに感謝します。&lt;/p&gt;</translation>
     </message>
     <message>
-<<<<<<< HEAD
-        <location filename="../src/MainWindow.cpp" line="1076"/>
-=======
         <location filename="../src/MainWindow.cpp" line="1035"/>
->>>>>>> 7d6b3d98
         <source>About %1</source>
         <translation>%1 について</translation>
     </message>
     <message numerus="yes">
-<<<<<<< HEAD
-        <location filename="../src/MainWindow.cpp" line="1081"/>
-=======
         <location filename="../src/MainWindow.cpp" line="1040"/>
->>>>>>> 7d6b3d98
         <source>%Ln word(s)</source>
         <translation>
             <numerusform>単語数 %Ln</numerusform>
         </translation>
     </message>
     <message>
-<<<<<<< HEAD
-        <location filename="../src/MainWindow.cpp" line="1250"/>
-=======
         <location filename="../src/MainWindow.cpp" line="1209"/>
->>>>>>> 7d6b3d98
         <source>Please restart the application for changes to take effect.</source>
         <translation>変更を反映させるためにアプリを再起動してください。</translation>
     </message>
     <message>
-<<<<<<< HEAD
-        <location filename="../src/MainWindow.cpp" line="1262"/>
-=======
         <location filename="../src/MainWindow.cpp" line="1221"/>
->>>>>>> 7d6b3d98
         <source>Hud Window Opacity</source>
         <translation>Hud ウィンドウの不透明度</translation>
     </message>
     <message>
-<<<<<<< HEAD
-        <location filename="../src/MainWindow.cpp" line="1300"/>
-=======
         <location filename="../src/MainWindow.cpp" line="1259"/>
->>>>>>> 7d6b3d98
         <source>Matched Characters</source>
         <translation>自動補完する記号</translation>
     </message>
     <message>
-<<<<<<< HEAD
-        <location filename="../src/MainWindow.cpp" line="1420"/>
-=======
         <location filename="../src/MainWindow.cpp" line="1379"/>
->>>>>>> 7d6b3d98
         <source>&amp;File</source>
         <translation>ファイル(&amp;F)</translation>
     </message>
     <message>
-<<<<<<< HEAD
-        <location filename="../src/MainWindow.cpp" line="1422"/>
-=======
         <location filename="../src/MainWindow.cpp" line="1381"/>
->>>>>>> 7d6b3d98
         <source>&amp;New</source>
         <translation>新規(&amp;N)</translation>
     </message>
     <message>
-<<<<<<< HEAD
-        <location filename="../src/MainWindow.cpp" line="1423"/>
-=======
         <location filename="../src/MainWindow.cpp" line="1382"/>
->>>>>>> 7d6b3d98
         <source>&amp;Open</source>
         <translation>開く(&amp;O)</translation>
     </message>
     <message>
-<<<<<<< HEAD
-        <location filename="../src/MainWindow.cpp" line="1425"/>
-=======
         <location filename="../src/MainWindow.cpp" line="1384"/>
->>>>>>> 7d6b3d98
         <source>Open &amp;Recent...</source>
         <translation>最近使用したファイル(&amp;R)...</translation>
     </message>
     <message>
-<<<<<<< HEAD
-        <location filename="../src/MainWindow.cpp" line="1426"/>
-=======
         <location filename="../src/MainWindow.cpp" line="1385"/>
->>>>>>> 7d6b3d98
         <source>Reopen Closed File</source>
         <translation>閉じたファイルを開きなおす</translation>
     </message>
     <message>
-<<<<<<< HEAD
-        <location filename="../src/MainWindow.cpp" line="1435"/>
-=======
         <location filename="../src/MainWindow.cpp" line="1394"/>
->>>>>>> 7d6b3d98
         <source>Clear Menu</source>
         <translation>メニューをクリア</translation>
     </message>
     <message>
-<<<<<<< HEAD
-        <location filename="../src/MainWindow.cpp" line="1440"/>
-=======
         <location filename="../src/MainWindow.cpp" line="1399"/>
->>>>>>> 7d6b3d98
         <source>&amp;Save</source>
         <translation>保存(&amp;S)</translation>
     </message>
     <message>
-<<<<<<< HEAD
-        <location filename="../src/MainWindow.cpp" line="1441"/>
-=======
         <location filename="../src/MainWindow.cpp" line="1400"/>
->>>>>>> 7d6b3d98
         <source>Save &amp;As...</source>
         <translation>名前を付けて保存(&amp;A)...</translation>
     </message>
     <message>
-<<<<<<< HEAD
-        <location filename="../src/MainWindow.cpp" line="1442"/>
-=======
         <location filename="../src/MainWindow.cpp" line="1401"/>
->>>>>>> 7d6b3d98
         <source>R&amp;ename...</source>
         <translation>名前の変更(&amp;E)...</translation>
     </message>
     <message>
-<<<<<<< HEAD
-        <location filename="../src/MainWindow.cpp" line="1443"/>
-=======
         <location filename="../src/MainWindow.cpp" line="1402"/>
->>>>>>> 7d6b3d98
         <source>Re&amp;load from Disk...</source>
         <translation>ディスクから再読み込み(&amp;L)...</translation>
     </message>
     <message>
-<<<<<<< HEAD
-        <location filename="../src/MainWindow.cpp" line="1445"/>
-=======
         <location filename="../src/MainWindow.cpp" line="1404"/>
->>>>>>> 7d6b3d98
         <source>Print Pre&amp;view</source>
         <translation>印刷プレビュー(&amp;V)</translation>
     </message>
     <message>
-<<<<<<< HEAD
-        <location filename="../src/MainWindow.cpp" line="1446"/>
-=======
         <location filename="../src/MainWindow.cpp" line="1405"/>
->>>>>>> 7d6b3d98
         <source>&amp;Print</source>
         <translation>印刷(&amp;P)</translation>
     </message>
     <message>
-<<<<<<< HEAD
-        <location filename="../src/MainWindow.cpp" line="1448"/>
-=======
         <location filename="../src/MainWindow.cpp" line="1407"/>
->>>>>>> 7d6b3d98
         <source>&amp;Export</source>
         <translation>エクスポート(&amp;E)</translation>
     </message>
     <message>
-<<<<<<< HEAD
-        <location filename="../src/MainWindow.cpp" line="1450"/>
-=======
         <location filename="../src/MainWindow.cpp" line="1409"/>
->>>>>>> 7d6b3d98
         <source>&amp;Quit</source>
         <translation>終了(&amp;Q)</translation>
     </message>
     <message>
-<<<<<<< HEAD
-        <location filename="../src/MainWindow.cpp" line="1452"/>
-=======
         <location filename="../src/MainWindow.cpp" line="1411"/>
->>>>>>> 7d6b3d98
         <source>&amp;Edit</source>
         <translation>編集(&amp;E)</translation>
     </message>
     <message>
-<<<<<<< HEAD
-        <location filename="../src/MainWindow.cpp" line="1453"/>
-=======
         <location filename="../src/MainWindow.cpp" line="1412"/>
->>>>>>> 7d6b3d98
         <source>&amp;Undo</source>
         <translation>元に戻す(&amp;U)</translation>
     </message>
     <message>
-<<<<<<< HEAD
-        <location filename="../src/MainWindow.cpp" line="1454"/>
-=======
         <location filename="../src/MainWindow.cpp" line="1413"/>
->>>>>>> 7d6b3d98
         <source>&amp;Redo</source>
         <translation>やり直し(&amp;R)</translation>
     </message>
     <message>
-<<<<<<< HEAD
-        <location filename="../src/MainWindow.cpp" line="1456"/>
-=======
         <location filename="../src/MainWindow.cpp" line="1415"/>
->>>>>>> 7d6b3d98
         <source>Cu&amp;t</source>
         <translation>切り取り(&amp;C)</translation>
     </message>
     <message>
-<<<<<<< HEAD
-        <location filename="../src/MainWindow.cpp" line="1457"/>
-=======
         <location filename="../src/MainWindow.cpp" line="1416"/>
->>>>>>> 7d6b3d98
         <source>&amp;Copy</source>
         <translation>コピー(&amp;C)</translation>
     </message>
     <message>
-<<<<<<< HEAD
-        <location filename="../src/MainWindow.cpp" line="1458"/>
-=======
         <location filename="../src/MainWindow.cpp" line="1417"/>
->>>>>>> 7d6b3d98
         <source>&amp;Paste</source>
         <translation>貼り付け(&amp;P)</translation>
     </message>
     <message>
-<<<<<<< HEAD
-        <location filename="../src/MainWindow.cpp" line="1460"/>
-=======
         <location filename="../src/MainWindow.cpp" line="1419"/>
->>>>>>> 7d6b3d98
         <source>&amp;Insert Image...</source>
         <translation>画像の挿入(&amp;I)...</translation>
     </message>
     <message>
-<<<<<<< HEAD
-        <location filename="../src/MainWindow.cpp" line="1462"/>
-=======
         <location filename="../src/MainWindow.cpp" line="1421"/>
->>>>>>> 7d6b3d98
         <source>&amp;Find</source>
         <translation>検索(&amp;F)</translation>
     </message>
     <message>
-<<<<<<< HEAD
-        <location filename="../src/MainWindow.cpp" line="1463"/>
-=======
         <location filename="../src/MainWindow.cpp" line="1422"/>
->>>>>>> 7d6b3d98
         <source>Rep&amp;lace</source>
         <translation>置換(&amp;L)</translation>
     </message>
     <message>
-<<<<<<< HEAD
-        <location filename="../src/MainWindow.cpp" line="1465"/>
-=======
         <location filename="../src/MainWindow.cpp" line="1424"/>
->>>>>>> 7d6b3d98
         <source>&amp;Spell check</source>
         <translation>スペルチェック(&amp;S)</translation>
     </message>
     <message>
-<<<<<<< HEAD
-        <location filename="../src/MainWindow.cpp" line="1467"/>
-=======
         <location filename="../src/MainWindow.cpp" line="1426"/>
->>>>>>> 7d6b3d98
         <source>For&amp;mat</source>
         <translation>書式(&amp;M)</translation>
     </message>
     <message>
-<<<<<<< HEAD
-        <location filename="../src/MainWindow.cpp" line="1468"/>
-=======
         <location filename="../src/MainWindow.cpp" line="1427"/>
->>>>>>> 7d6b3d98
         <source>&amp;Bold</source>
         <translation>重要 / 太字(&amp;B)</translation>
     </message>
     <message>
-<<<<<<< HEAD
-        <location filename="../src/MainWindow.cpp" line="1469"/>
-=======
         <location filename="../src/MainWindow.cpp" line="1428"/>
->>>>>>> 7d6b3d98
         <source>&amp;Italic</source>
         <translation>強調 / 斜体(&amp;I)</translation>
     </message>
     <message>
-<<<<<<< HEAD
-        <location filename="../src/MainWindow.cpp" line="1470"/>
-=======
         <location filename="../src/MainWindow.cpp" line="1429"/>
->>>>>>> 7d6b3d98
         <source>Stri&amp;kthrough</source>
         <translation>取り消し線(&amp;K)</translation>
     </message>
     <message>
-<<<<<<< HEAD
-        <location filename="../src/MainWindow.cpp" line="1471"/>
-=======
         <location filename="../src/MainWindow.cpp" line="1430"/>
->>>>>>> 7d6b3d98
         <source>&amp;HTML Comment</source>
         <translation>&amp;HTML コメント</translation>
     </message>
     <message>
-<<<<<<< HEAD
-        <location filename="../src/MainWindow.cpp" line="1473"/>
-=======
         <location filename="../src/MainWindow.cpp" line="1432"/>
->>>>>>> 7d6b3d98
         <source>I&amp;ndent</source>
         <translation>インデント(&amp;N)</translation>
     </message>
     <message>
-<<<<<<< HEAD
-        <location filename="../src/MainWindow.cpp" line="1474"/>
-=======
         <location filename="../src/MainWindow.cpp" line="1433"/>
->>>>>>> 7d6b3d98
         <source>&amp;Unindent</source>
         <translation>逆インデント(&amp;U)</translation>
     </message>
     <message>
-<<<<<<< HEAD
-        <location filename="../src/MainWindow.cpp" line="1476"/>
-=======
         <location filename="../src/MainWindow.cpp" line="1435"/>
->>>>>>> 7d6b3d98
         <source>Block &amp;Quote</source>
         <translation>引用ブロック(&amp;Q)</translation>
     </message>
     <message>
-<<<<<<< HEAD
-        <location filename="../src/MainWindow.cpp" line="1477"/>
-=======
         <location filename="../src/MainWindow.cpp" line="1436"/>
->>>>>>> 7d6b3d98
         <source>&amp;Strip Block Quote</source>
         <translation>引用ブロックを解除(&amp;S)</translation>
     </message>
     <message>
-<<<<<<< HEAD
-        <location filename="../src/MainWindow.cpp" line="1479"/>
-=======
         <location filename="../src/MainWindow.cpp" line="1438"/>
->>>>>>> 7d6b3d98
         <source>&amp;* Bullet List</source>
         <translation>&amp;* 順序なしリスト</translation>
     </message>
     <message>
-<<<<<<< HEAD
-        <location filename="../src/MainWindow.cpp" line="1480"/>
-=======
         <location filename="../src/MainWindow.cpp" line="1439"/>
->>>>>>> 7d6b3d98
         <source>&amp;- Bullet List</source>
         <translation>&amp;- 順序なしリスト</translation>
     </message>
     <message>
-<<<<<<< HEAD
-        <location filename="../src/MainWindow.cpp" line="1481"/>
-=======
         <location filename="../src/MainWindow.cpp" line="1440"/>
->>>>>>> 7d6b3d98
         <source>&amp;+ Bullet List</source>
         <translation>&amp;+ 順序なしリスト</translation>
     </message>
     <message>
-<<<<<<< HEAD
-        <location filename="../src/MainWindow.cpp" line="1483"/>
-=======
         <location filename="../src/MainWindow.cpp" line="1442"/>
->>>>>>> 7d6b3d98
         <source>1&amp;. Numbered List</source>
         <translation>1&amp;. 番号付きリスト</translation>
     </message>
     <message>
-<<<<<<< HEAD
-        <location filename="../src/MainWindow.cpp" line="1484"/>
-=======
         <location filename="../src/MainWindow.cpp" line="1443"/>
->>>>>>> 7d6b3d98
         <source>1&amp;) Numbered List</source>
         <translation>1&amp;) 番号付きリスト</translation>
     </message>
     <message>
-<<<<<<< HEAD
-        <location filename="../src/MainWindow.cpp" line="1486"/>
-=======
         <location filename="../src/MainWindow.cpp" line="1445"/>
->>>>>>> 7d6b3d98
         <source>&amp;Task List</source>
         <translation>タスクリスト(&amp;T)</translation>
     </message>
     <message>
-<<<<<<< HEAD
-        <location filename="../src/MainWindow.cpp" line="1487"/>
-=======
         <location filename="../src/MainWindow.cpp" line="1446"/>
->>>>>>> 7d6b3d98
         <source>Toggle Task(s) &amp;Complete</source>
         <translation>タスクの完了を切り替え(&amp;C)</translation>
     </message>
     <message>
-<<<<<<< HEAD
-        <location filename="../src/MainWindow.cpp" line="1489"/>
-=======
         <location filename="../src/MainWindow.cpp" line="1448"/>
->>>>>>> 7d6b3d98
         <source>&amp;View</source>
         <translation>表示(&amp;V)</translation>
     </message>
     <message>
-<<<<<<< HEAD
-        <location filename="../src/MainWindow.cpp" line="1491"/>
-=======
         <location filename="../src/MainWindow.cpp" line="1450"/>
->>>>>>> 7d6b3d98
         <source>&amp;Full Screen</source>
         <translation>全画面表示(&amp;F)</translation>
     </message>
     <message>
-<<<<<<< HEAD
-        <location filename="../src/MainWindow.cpp" line="1498"/>
-=======
         <location filename="../src/MainWindow.cpp" line="1457"/>
->>>>>>> 7d6b3d98
         <source>&amp;Preview in HTML</source>
         <translation>HTMLでプレビュー(&amp;P)</translation>
     </message>
     <message>
-<<<<<<< HEAD
-        <location filename="../src/MainWindow.cpp" line="1499"/>
-=======
         <location filename="../src/MainWindow.cpp" line="1458"/>
->>>>>>> 7d6b3d98
         <source>&amp;Outline HUD</source>
         <translation>アウトライン HUD(&amp;O)</translation>
     </message>
     <message>
-<<<<<<< HEAD
-        <location filename="../src/MainWindow.cpp" line="1500"/>
-=======
         <location filename="../src/MainWindow.cpp" line="1459"/>
->>>>>>> 7d6b3d98
         <source>&amp;Cheat Sheet HUD</source>
         <translation>チートシート HUD(&amp;C)</translation>
     </message>
     <message>
-<<<<<<< HEAD
-        <location filename="../src/MainWindow.cpp" line="1501"/>
-=======
         <location filename="../src/MainWindow.cpp" line="1460"/>
->>>>>>> 7d6b3d98
         <source>&amp;Document Statistics HUD</source>
         <translation>文書の詳細 HUD(&amp;D)</translation>
     </message>
     <message>
-<<<<<<< HEAD
-        <location filename="../src/MainWindow.cpp" line="1502"/>
-=======
         <location filename="../src/MainWindow.cpp" line="1461"/>
->>>>>>> 7d6b3d98
         <source>&amp;Session Statistics HUD</source>
         <translation>セッションの詳細 HUD(&amp;S)</translation>
     </message>
     <message>
-<<<<<<< HEAD
-        <location filename="../src/MainWindow.cpp" line="1505"/>
-=======
         <location filename="../src/MainWindow.cpp" line="1464"/>
->>>>>>> 7d6b3d98
         <source>&amp;Settings</source>
         <translation>設定(&amp;S)</translation>
     </message>
     <message>
-<<<<<<< HEAD
-        <location filename="../src/MainWindow.cpp" line="1506"/>
-=======
         <location filename="../src/MainWindow.cpp" line="1465"/>
->>>>>>> 7d6b3d98
         <source>Themes...</source>
         <translation>テーマ...</translation>
     </message>
     <message>
-<<<<<<< HEAD
-        <location filename="../src/MainWindow.cpp" line="1507"/>
-=======
         <location filename="../src/MainWindow.cpp" line="1466"/>
->>>>>>> 7d6b3d98
         <source>Font...</source>
         <translation>フォント...</translation>
     </message>
     <message>
-<<<<<<< HEAD
-        <location filename="../src/MainWindow.cpp" line="1509"/>
-=======
         <location filename="../src/MainWindow.cpp" line="1468"/>
->>>>>>> 7d6b3d98
         <source>Focus Mode</source>
         <translation>フォーカス モード</translation>
     </message>
     <message>
-<<<<<<< HEAD
-        <location filename="../src/MainWindow.cpp" line="1514"/>
-=======
         <location filename="../src/MainWindow.cpp" line="1473"/>
->>>>>>> 7d6b3d98
         <source>Sentence</source>
         <translation>文</translation>
     </message>
     <message>
-<<<<<<< HEAD
-        <location filename="../src/MainWindow.cpp" line="1520"/>
-=======
         <location filename="../src/MainWindow.cpp" line="1479"/>
->>>>>>> 7d6b3d98
         <source>Current Line</source>
         <translation>現在行</translation>
     </message>
     <message>
-<<<<<<< HEAD
-        <location filename="../src/MainWindow.cpp" line="1526"/>
-=======
         <location filename="../src/MainWindow.cpp" line="1485"/>
->>>>>>> 7d6b3d98
         <source>Three Lines</source>
         <translation>3行</translation>
     </message>
     <message>
-<<<<<<< HEAD
-        <location filename="../src/MainWindow.cpp" line="1532"/>
-=======
         <location filename="../src/MainWindow.cpp" line="1491"/>
->>>>>>> 7d6b3d98
         <source>Paragraph</source>
         <translation>段落</translation>
     </message>
     <message>
-<<<<<<< HEAD
-        <location filename="../src/MainWindow.cpp" line="1545"/>
-=======
         <location filename="../src/MainWindow.cpp" line="1504"/>
->>>>>>> 7d6b3d98
         <source>Editor Width</source>
         <translation>エディターの幅</translation>
     </message>
     <message>
-<<<<<<< HEAD
-        <location filename="../src/MainWindow.cpp" line="1549"/>
-=======
         <location filename="../src/MainWindow.cpp" line="1508"/>
->>>>>>> 7d6b3d98
         <source>Narrow</source>
         <translation>狭い</translation>
     </message>
     <message>
-<<<<<<< HEAD
-        <location filename="../src/MainWindow.cpp" line="1555"/>
-=======
         <location filename="../src/MainWindow.cpp" line="1514"/>
->>>>>>> 7d6b3d98
         <source>Medium</source>
         <translation>中間</translation>
     </message>
     <message>
-<<<<<<< HEAD
-        <location filename="../src/MainWindow.cpp" line="1561"/>
-=======
         <location filename="../src/MainWindow.cpp" line="1520"/>
->>>>>>> 7d6b3d98
         <source>Wide</source>
         <translation>広い</translation>
     </message>
     <message>
-<<<<<<< HEAD
-        <location filename="../src/MainWindow.cpp" line="1567"/>
-=======
         <location filename="../src/MainWindow.cpp" line="1526"/>
->>>>>>> 7d6b3d98
         <source>Full</source>
         <translation>全幅</translation>
     </message>
     <message>
-<<<<<<< HEAD
-        <location filename="../src/MainWindow.cpp" line="1580"/>
-=======
         <location filename="../src/MainWindow.cpp" line="1539"/>
->>>>>>> 7d6b3d98
         <source>Blockquote Style</source>
         <translation>引用スタイル</translation>
     </message>
     <message>
-<<<<<<< HEAD
-        <location filename="../src/MainWindow.cpp" line="1584"/>
-=======
         <location filename="../src/MainWindow.cpp" line="1543"/>
->>>>>>> 7d6b3d98
         <source>Plain</source>
         <translation>普通</translation>
     </message>
     <message>
-<<<<<<< HEAD
-        <location filename="../src/MainWindow.cpp" line="1590"/>
-=======
         <location filename="../src/MainWindow.cpp" line="1549"/>
->>>>>>> 7d6b3d98
         <source>Italic</source>
         <translation>斜体</translation>
     </message>
     <message>
-<<<<<<< HEAD
-        <location filename="../src/MainWindow.cpp" line="1596"/>
-=======
         <location filename="../src/MainWindow.cpp" line="1555"/>
->>>>>>> 7d6b3d98
         <source>Fancy</source>
         <translation>装飾(Fancy)</translation>
     </message>
     <message>
-<<<<<<< HEAD
-        <location filename="../src/MainWindow.cpp" line="1609"/>
-=======
         <location filename="../src/MainWindow.cpp" line="1568"/>
->>>>>>> 7d6b3d98
         <source>Hide menu bar in full screen mode</source>
         <translation>全画面表示ではメニューバーを隠す</translation>
     </message>
     <message>
-<<<<<<< HEAD
-        <location filename="../src/MainWindow.cpp" line="1616"/>
-=======
         <location filename="../src/MainWindow.cpp" line="1575"/>
->>>>>>> 7d6b3d98
         <source>Use Large Headings</source>
         <translation>見出しを大きく表示</translation>
     </message>
     <message>
-<<<<<<< HEAD
-        <location filename="../src/MainWindow.cpp" line="1623"/>
-=======
         <location filename="../src/MainWindow.cpp" line="1582"/>
->>>>>>> 7d6b3d98
         <source>Use Underline Instead of Italics for Emphasis</source>
         <translation>強調(em)を斜体でなく下線で表示</translation>
     </message>
     <message>
-<<<<<<< HEAD
-        <location filename="../src/MainWindow.cpp" line="1630"/>
-=======
         <location filename="../src/MainWindow.cpp" line="1589"/>
->>>>>>> 7d6b3d98
         <source>Automatically Match Characters while Typing</source>
         <translation>対応する記号の自動補完</translation>
     </message>
     <message>
-<<<<<<< HEAD
-        <location filename="../src/MainWindow.cpp" line="1636"/>
-=======
         <location filename="../src/MainWindow.cpp" line="1595"/>
->>>>>>> 7d6b3d98
         <source>Customize Matched Characters...</source>
         <translation>自動補完する記号の設定...</translation>
     </message>
     <message>
-<<<<<<< HEAD
-        <location filename="../src/MainWindow.cpp" line="1639"/>
-=======
         <location filename="../src/MainWindow.cpp" line="1598"/>
->>>>>>> 7d6b3d98
         <source>Cycle Bullet Point Markers</source>
         <translation>順序なしリストの記号を循環させる</translation>
     </message>
     <message>
-<<<<<<< HEAD
-        <location filename="../src/MainWindow.cpp" line="1646"/>
-=======
         <location filename="../src/MainWindow.cpp" line="1605"/>
->>>>>>> 7d6b3d98
         <source>Display Current Time in Full Screen Mode</source>
         <translation>全画面表示で現在時刻を表示</translation>
     </message>
     <message>
-<<<<<<< HEAD
-        <location filename="../src/MainWindow.cpp" line="1654"/>
-=======
         <location filename="../src/MainWindow.cpp" line="1613"/>
->>>>>>> 7d6b3d98
         <source>Live Spellcheck Enabled</source>
         <translation>自動スペルチェック</translation>
     </message>
     <message>
-<<<<<<< HEAD
-        <location filename="../src/MainWindow.cpp" line="1660"/>
-=======
         <location filename="../src/MainWindow.cpp" line="1619"/>
->>>>>>> 7d6b3d98
         <source>Dictionaries...</source>
         <translation>辞書...</translation>
     </message>
     <message>
-<<<<<<< HEAD
-        <location filename="../src/MainWindow.cpp" line="1662"/>
-=======
         <location filename="../src/MainWindow.cpp" line="1621"/>
->>>>>>> 7d6b3d98
         <source>Application Language...</source>
         <translation>言語...</translation>
     </message>
     <message>
-<<<<<<< HEAD
-        <location filename="../src/MainWindow.cpp" line="1666"/>
-=======
         <location filename="../src/MainWindow.cpp" line="1625"/>
->>>>>>> 7d6b3d98
         <source>Remember File History</source>
         <translation>ファイルの履歴を記憶</translation>
     </message>
     <message>
-<<<<<<< HEAD
-        <location filename="../src/MainWindow.cpp" line="1672"/>
-=======
         <location filename="../src/MainWindow.cpp" line="1631"/>
->>>>>>> 7d6b3d98
         <source>Auto Save</source>
         <translation>自動保存</translation>
     </message>
     <message>
-<<<<<<< HEAD
-        <location filename="../src/MainWindow.cpp" line="1678"/>
-=======
         <location filename="../src/MainWindow.cpp" line="1637"/>
->>>>>>> 7d6b3d98
         <source>Backup File on Save</source>
         <translation>保存時にバックアップを作成</translation>
     </message>
     <message>
-<<<<<<< HEAD
-        <location filename="../src/MainWindow.cpp" line="1687"/>
-=======
         <location filename="../src/MainWindow.cpp" line="1646"/>
->>>>>>> 7d6b3d98
         <source>Insert Spaces for Tabs</source>
         <translation>タブでスペースを挿入</translation>
     </message>
     <message>
-<<<<<<< HEAD
-        <location filename="../src/MainWindow.cpp" line="1694"/>
-=======
         <location filename="../src/MainWindow.cpp" line="1653"/>
->>>>>>> 7d6b3d98
         <source>Tabulation Width...</source>
         <translation>タブ幅...</translation>
     </message>
     <message>
-<<<<<<< HEAD
-        <location filename="../src/MainWindow.cpp" line="1699"/>
-=======
         <location filename="../src/MainWindow.cpp" line="1658"/>
->>>>>>> 7d6b3d98
         <source>Alternate Row Colors in HUD Windows</source>
         <translation>HUD ウィンドウの行を交互に色分け</translation>
     </message>
     <message>
-<<<<<<< HEAD
-        <location filename="../src/MainWindow.cpp" line="1709"/>
-=======
         <location filename="../src/MainWindow.cpp" line="1668"/>
->>>>>>> 7d6b3d98
         <source>HUD Window Button Layout</source>
         <translation>HUD ウィンドウのボタン位置</translation>
     </message>
     <message>
-<<<<<<< HEAD
-        <location filename="../src/MainWindow.cpp" line="1713"/>
-=======
         <location filename="../src/MainWindow.cpp" line="1672"/>
->>>>>>> 7d6b3d98
         <source>Left</source>
         <translation>左</translation>
     </message>
     <message>
-<<<<<<< HEAD
-        <location filename="../src/MainWindow.cpp" line="1719"/>
-=======
         <location filename="../src/MainWindow.cpp" line="1678"/>
->>>>>>> 7d6b3d98
         <source>Right</source>
         <translation>右</translation>
     </message>
     <message>
-<<<<<<< HEAD
-        <location filename="../src/MainWindow.cpp" line="1730"/>
-=======
         <location filename="../src/MainWindow.cpp" line="1689"/>
->>>>>>> 7d6b3d98
         <source>Enable Desktop Compositing Effects</source>
         <translation>HUD を半透明表示</translation>
     </message>
     <message>
-<<<<<<< HEAD
-        <location filename="../src/MainWindow.cpp" line="1740"/>
-=======
         <location filename="../src/MainWindow.cpp" line="1699"/>
->>>>>>> 7d6b3d98
         <source>HUD Window Opacity...</source>
         <translation>HUD ウィンドウの不透明度...</translation>
     </message>
     <message>
-<<<<<<< HEAD
-        <location filename="../src/MainWindow.cpp" line="1742"/>
-=======
         <location filename="../src/MainWindow.cpp" line="1701"/>
->>>>>>> 7d6b3d98
         <source>&amp;Help</source>
         <translation>ヘルプ(&amp;H)</translation>
     </message>
     <message>
-<<<<<<< HEAD
-        <location filename="../src/MainWindow.cpp" line="1743"/>
-=======
         <location filename="../src/MainWindow.cpp" line="1702"/>
->>>>>>> 7d6b3d98
         <source>&amp;About</source>
         <translation>ghostwriter について(&amp;A)</translation>
     </message>
     <message>
-<<<<<<< HEAD
-        <location filename="../src/MainWindow.cpp" line="1744"/>
-=======
         <location filename="../src/MainWindow.cpp" line="1703"/>
->>>>>>> 7d6b3d98
         <source>About &amp;Qt</source>
         <translation>Qt について(&amp;Q)</translation>
     </message>
     <message>
-<<<<<<< HEAD
-        <location filename="../src/MainWindow.cpp" line="1745"/>
-=======
         <location filename="../src/MainWindow.cpp" line="1704"/>
->>>>>>> 7d6b3d98
         <source>Quick &amp;Reference Guide</source>
         <translation>クイック リファレンス ガイド(&amp;R)</translation>
     </message>
     <message>
-<<<<<<< HEAD
-        <location filename="../src/MainWindow.cpp" line="1790"/>
-=======
         <location filename="../src/MainWindow.cpp" line="1749"/>
->>>>>>> 7d6b3d98
         <source>Hemingway</source>
         <translation>ヘミングウェイ</translation>
     </message>
     <message>
-<<<<<<< HEAD
-        <location filename="../src/MainWindow.cpp" line="1792"/>
-=======
         <location filename="../src/MainWindow.cpp" line="1751"/>
->>>>>>> 7d6b3d98
         <source>Toggle Hemingway mode</source>
         <translation>ヘミングウェイ モードの切り替え</translation>
     </message>
     <message>
-<<<<<<< HEAD
-        <location filename="../src/MainWindow.cpp" line="1797"/>
-=======
         <location filename="../src/MainWindow.cpp" line="1756"/>
->>>>>>> 7d6b3d98
         <source>Focus</source>
         <translation>フォーカス</translation>
     </message>
     <message>
-<<<<<<< HEAD
-        <location filename="../src/MainWindow.cpp" line="1799"/>
-=======
         <location filename="../src/MainWindow.cpp" line="1758"/>
->>>>>>> 7d6b3d98
         <source>Toggle distraction free mode</source>
         <translation>没入モードの切り替え</translation>
     </message>
     <message>
-<<<<<<< HEAD
-        <location filename="../src/MainWindow.cpp" line="1807"/>
-=======
         <location filename="../src/MainWindow.cpp" line="1766"/>
->>>>>>> 7d6b3d98
         <source>Toggle full screen mode</source>
         <translation>全画面表示モードの切り替え</translation>
     </message>
